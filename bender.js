--- conflicted
+++ resolved
@@ -82,16 +82,14 @@
 				// Firefox (#11399)
 				'tests/plugins/widget/nestededitables#test selection in nested editable is preserved after opening and closing dialog - inline editor': 'env.gecko',
 
-<<<<<<< HEAD
 				// IE8 (http://dev.ckeditor.com/ticket/12008#comment:6)
 				'tests/plugins/widget/nestedwidgets#test pasting widget with nested editable into nested editable': 'env.ie && env.version == 8',
-=======
+
 				// Firefox (#12104)
 				'tests/plugins/widget/widgetselection#test focusing widget': 'env.gecko',
 				'tests/plugins/widget/widgetselection#test focusing by click': 'env.gecko',
 				'tests/plugins/widget/widgetselection#test focus editor when focusing widget by click': 'env.gecko',
 				'tests/plugins/widget/widgetselection#test focus editor when focusing widget by method': 'env.gecko'
->>>>>>> 0c7e0e06
 			}
 		},
 
