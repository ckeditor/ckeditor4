--- conflicted
+++ resolved
@@ -490,17 +490,7 @@
 			tests.name = bender.testData.id;
 		}
 
-<<<<<<< HEAD
 		onDocumentReady( start );
-=======
-		function startRunner() {
-			// catch exceptions
-			if ( bender.editor ) {
-				if ( tests[ 'async:init' ] || tests.init ) {
-					throw 'The "init/async:init" is not supported in conjunction' +
-					' with bender.editor, use "setUp" instead.';
-				}
->>>>>>> 56ad8fc1
 
 		function start() {
 			if ( bender.editor || bender.editors ) {
