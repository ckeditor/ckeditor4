/* bender-tags: editor,unit,widgetcore,widgetcore */
/* bender-ckeditor-plugins: widget */
/* bender-include: _helpers/tools.js */
/* global widgetTestsTools */

( function() {
	'use strict';

	bender.editor = {
		config: {
			allowedContent: true,
			on: {
				loaded: function( evt ) {
					evt.editor.widgets.add( 'test', {} );
					evt.editor.widgets.add( 'testblock', { inline: false } );
					evt.editor.widgets.add( 'testinline', { inline: true } );
					evt.editor.widgets.add( 'testnested', {
						editables: {
							foo: '.foo',
							bar: '.bar'
						}
					} );
				}
			}
		}
	};

	function writeFrag( frag ) {
		var writer = new CKEDITOR.htmlParser.basicWriter();
		writer.sortAttributes = true;

		frag.writeHtml( writer );
		return writer.getHtml();
	}

	function keysLength( obj ) {
		return CKEDITOR.tools.objectKeys( obj ).length;
	}

	var fixHtml = widgetTestsTools.fixHtml,
		data2Attr = widgetTestsTools.data2Attribute,
		getWidgetById = widgetTestsTools.getWidgetById,
		classes2Array = widgetTestsTools.classes2Array,
		widgetWrapperAttributes = widgetTestsTools.widgetWrapperAttributes,
		widgetInitedWrapperAttributes = widgetTestsTools.widgetInitedWrapperAttributes;

	bender.test( {
		'test initial state': function() {
			var editor = this.editor,
				widgets = editor.widgets;

			assert.isInstanceOf( CKEDITOR.plugins.widget.repository, widgets, 'widgets' );
			assert.areEqual( 0, keysLength( widgets.instances ), 'widgets.instances is empty' );
			assert.areEqual( 4, keysLength( widgets.registered ), 'widgets.registered contains 4 widgets' );
			assert.isNull( widgets.focused, 'widgets.focused' );
			assert.areEqual( 0, widgets.selected.length, 'widgets.selected' );
		},

		'test widgets.add and widgets.initOn': function() {
			var editor = this.editor,
				widgets = editor.widgets;

			var widgetDef = { foo: true },
				widgetDefinitionFired = false;

			editor.once( 'widgetDefinition', function( evt ) {
				widgetDefinitionFired = true;
				assert.isTrue( evt.data.foo, 'evt.data.foo' );
				assert.areSame( 'test1', evt.data.name, 'evt.data.name' );
			} );

			var regWidgetDef = widgets.add( 'test1', widgetDef );

			assert.isTrue( widgetDefinitionFired, 'editor#widgetDefinition was fired' );

			assert.areNotSame( widgetDef, widgets.registered.test1, 'registered.test1' );
			assert.areSame( 'test1', regWidgetDef.name, 'widget.name' );
			assert.isTrue( !!editor.commands.test1, 'widget\'s command was defined' );

			this.editorBot.setHtmlWithSelection( '<p>foo^bar</p>' );

			var el = CKEDITOR.dom.element.createFromHtml( '<span data-widget="test1">foo</span>', editor.document );
			editor.insertElement( el );

			var fired = 0;
			widgets.once( 'instanceCreated', function( evt ) {
				assert.isInstanceOf( CKEDITOR.plugins.widget, evt.data, 'evt.data' );
				assert.areSame( editor, evt.data.editor, 'evt.data.editor - event was fired after basic properties were set' );
				fired++;
			} );

			var widget = widgets.initOn( el );

			assert.areSame( 1, fired, 'widgets#instanceCreated was fired' );
			assert.isInstanceOf( CKEDITOR.plugins.widget, widget, 'widget is instance of widget class' );
			assert.areSame( widget, widgets.instances[ widget.id ], 'instances contains widget' );
			assert.isTrue( widget.isInited(), 'widget.isInited' );

			var wrapper = el.getParent();
			assert.areSame( 'span', wrapper.getName(), 'Wrapper is a span' );
			assert.areSame( '1', wrapper.data( 'cke-widget-wrapper' ), 'Wrapper has widget-wrapper attribute' );
			assert.areSame( widget.id, +wrapper.data( 'cke-widget-id' ), 'Wrapper has widget-id attribute' );
			assert.areSame( wrapper, widget.wrapper, 'Widget.wrapper' );
			assert.isFalse( wrapper.hasClass( 'cke_widget_new' ), 'Wrapper does not have cke_widget_new class any more' );

			assert.areSame( widget, widgets.getByElement( el ), 'getByElement el' );
			assert.areSame( widget, widgets.getByElement( wrapper ), 'getByElement wrapper' );
			assert.isNull( widgets.getByElement( wrapper.getParent() ), 'getByElement wrapper\'s parrent' );

			assert.areSame( widget, widgets.initOn( el ), 'Once initialized returns the same widget instance' );

			// Try to initialize widget on non-widget element.

			el = CKEDITOR.dom.element.createFromHtml( '<span>bar</span>', editor.document );
			editor.insertElement( el );

			assert.isNull( widgets.initOn( el ) );

			el = CKEDITOR.dom.element.createFromHtml( '<span data-widget="noSuchWidget">bar</span>', editor.document );
			editor.insertElement( el );

			assert.isNull( widgets.initOn( el ) );

			assert.areSame( 1, fired, 'widgets#instanceCreated was not fired again' );
		},

		'test widgets.initOn - startup data': function() {
			var editor = this.editor;

			editor.widgets.add( 'testiniton1', {} );

			this.editorBot.setData( '<p>X<b>bar</b>X</p>', function() {
				var widget = editor.widgets.initOn( editor.editable().findOne( 'b' ), 'testiniton1', { foo: 1 } );

				assert.areSame( 1, widget.data.foo );
			} );
		},

		'test widgets.add - dialog': function() {
			var editor = this.editor;

			var widgetDef = {
				dialog: {
					title: 'Test2 widget dialog',
					elements: [
						{
							type: 'text',
							id: 'value1',
							label: 'Value1',
							'default': 'testvalue1'
						}
					]
				}
			};

			editor.widgets.add( 'test2', widgetDef );

			assert.isTrue( true );
		},

		'test widgets.add - upcast priorities': function() {
			var editor = this.editor,
				bot = this.editorBot,
				upcastCalled = '';

			editor.widgets.add( 'prioritiesTest1', {
				upcast: function() {
					upcastCalled += '1';
				}
			} );

			editor.widgets.add( 'prioritiesTest2', {
				upcastPriority: 5,
				upcast: function() {
					upcastCalled += '2';
				}
			} );

			editor.widgets.add( 'prioritiesTest3', {
				upcastPriority: 5,
				upcast: function() {
					upcastCalled += '3';
				}
			} );

			editor.widgets.add( 'prioritiesTest4', {
				upcastPriority: 15,
				upcast: function() {
					upcastCalled += '4';
				}
			} );

			editor.widgets.add( 'prioritiesTest5', {
				upcast: function() {
					upcastCalled += '5';
				}
			} );

			bot.setData( '<p>foo</p>', function() {
				assert.areSame( '23154', upcastCalled );
			} );
		},

		'test widgets.wrapElement - inline': function() {
			var editor = this.editor;

			this.editorBot.setHtmlWithSelection( '<p>foo^bar</p>' );

			var el = CKEDITOR.dom.element.createFromHtml( '<em data-widget="test">foo</em>' );
			editor.insertElement( el );

			var wrapper = editor.widgets.wrapElement( el );

			assert.areSame( 'span', wrapper.getName(), 'inline wrapper name' );
			assert.areSame( el, wrapper.getFirst(), 'inline wrapper first child' );
			assert.isMatching(
				new RegExp( '^<p>foo<span ' + widgetWrapperAttributes + '><em data-cke-widget-keep-attr="1" data-widget="test">foo</em></span>bar(<br />)?</p>$' ),
				fixHtml( editor.editable().getHtml() )
			);
			assert.isTrue( wrapper.hasClass( 'cke_widget_inline' ), 'has cke_widget_inline class' );
		},

		'test widgets.wrapElement - block': function() {
			var editor = this.editor;

			this.editorBot.setHtmlWithSelection( '<p>foo^bar</p>' );

			var el = CKEDITOR.dom.element.createFromHtml( '<div data-widget="test">foo</div>' );
			editor.insertElement( el );

			var wrapper = editor.widgets.wrapElement( el );

			assert.areSame( 'div', wrapper.getName(), 'block wrapper name' );
			assert.areSame( el, wrapper.getFirst(), 'block wrapper first child' );
			assert.isMatching(
				new RegExp( '^<p>foo(<br />)?</p><div ' + widgetWrapperAttributes + '><div data-cke-widget-keep-attr="1" data-widget="test">foo</div></div><p>bar(<br />)?</p>$' ),
				fixHtml( editor.editable().getHtml() ), 'HTML after 1st wrapElement()'
			);
			assert.isTrue( wrapper.hasClass( 'cke_widget_block' ), 'has cke_widget_block class' );

			var wrapper2 = editor.widgets.wrapElement( el );

			assert.areSame( wrapper, wrapper2, 'Do not wrap already wrapped element' );
			assert.isMatching(
				new RegExp( '^<p>foo(<br />)?</p><div ' + widgetWrapperAttributes + '><div data-cke-widget-keep-attr="1" data-widget="test">foo</div></div><p>bar(<br />)?</p>$' ),
				fixHtml( editor.editable().getHtml() ), 'HTML after 2nd wrapElement()'
			);
		},

		'test widgets.wrapElement - custom widget name': function() {
			var editor = this.editor;

			this.editorBot.setHtmlWithSelection( '<p>foo^bar</p>' );

			var el = CKEDITOR.dom.element.createFromHtml( '<span>foo</span>' );
			editor.insertElement( el );

			var wrapper = editor.widgets.wrapElement( el, 'test' );

			assert.areSame( 'span', wrapper.getName(), 'inline wrapper name' );
			assert.areSame( el, wrapper.getFirst(), 'inline wrapper first child' );
			assert.isMatching(
				new RegExp( '^<p>foo<span ' + widgetWrapperAttributes + '><span data-cke-widget-keep-attr="0" data-widget="test">foo</span></span>bar(<br />)?</p>$' ),
				fixHtml( editor.editable().getHtml() )
			);
		},

		'test widgets.wrapElement - inline on htmlParser.element': function() {
			var frag = new CKEDITOR.htmlParser.fragment.fromHtml( '<p>foo<em data-widget="test">foo</em>bar</p>' ),
				el = frag.children[ 0 ].children[ 1 ];

			assert.areSame( 'em', el.name );

			var wrapper = this.editor.widgets.wrapElement( el );

			assert.areSame( 'span', wrapper.name, 'inline wrapper name' );
			assert.areSame( el, wrapper.children[ 0 ], 'inline wrapper first child' );
			assert.isMatching(
				new RegExp( '^<p>foo<span ' + widgetWrapperAttributes + '><em data-cke-widget-keep-attr="1" data-widget="test">foo</em></span>bar</p>$' ),
				writeFrag( frag )
			);
			assert.isTrue( wrapper.hasClass( 'cke_widget_inline' ), 'has cke_widget_inline class' );
		},

		'test widgets.wrapElement - block on htmlParser.element': function() {
			var frag = new CKEDITOR.htmlParser.fragment.fromHtml( '<p>foo</p><div data-widget="test">foo</div><p>bar</p>' ),
				el = frag.children[ 1 ];

			assert.areSame( 'div', el.name );

			var wrapper = this.editor.widgets.wrapElement( el );

			assert.areSame( 'div', wrapper.name, 'block wrapper name' );
			assert.areSame( el, wrapper.children[ 0 ], 'block wrapper first child' );
			assert.isMatching(
				new RegExp( '^<p>foo</p><div ' + widgetWrapperAttributes + '><div data-cke-widget-keep-attr="1" data-widget="test">foo</div></div><p>bar</p>$' ),
				writeFrag( frag ), 'HTML after 1st wrapElement()'
			);
			assert.isTrue( wrapper.hasClass( 'cke_widget_block' ), 'has cke_widget_block class' );

			var wrapper2 = this.editor.widgets.wrapElement( el );

			assert.areSame( wrapper, wrapper2, 'Do not wrap already wrapped element' );
			assert.isMatching(
				new RegExp( '^<p>foo</p><div ' + widgetWrapperAttributes + '><div data-cke-widget-keep-attr="1" data-widget="test">foo</div></div><p>bar</p>$' ),
				writeFrag( frag ), 'HTML after 2nd wrapElement()'
			);
		},

		'test widgets.wrapElement - custom widget name on htmlParser.element': function() {
			var frag = new CKEDITOR.htmlParser.fragment.fromHtml( '<p>foo<span>foo</span>bar</p>' ),
				el = frag.children[ 0 ].children[ 1 ];

			assert.areSame( 'span', el.name );

			var wrapper = this.editor.widgets.wrapElement( el, 'test' );

			assert.areSame( 'span', wrapper.name, 'inline wrapper name' );
			assert.areSame( el, wrapper.children[ 0 ], 'inline wrapper first child' );
			assert.isMatching( new RegExp( '^<p>foo<span ' + widgetWrapperAttributes + '><span data-cke-widget-keep-attr="0" data-widget="test">foo</span></span>bar</p>$' ), writeFrag( frag ) );
		},

		'test widgets.wrapElement - force block mode': function() {
			var el = CKEDITOR.dom.element.createFromHtml( '<span>foo</span>' );

			var wrapper = this.editor.widgets.wrapElement( el, 'testblock' );

			assert.areSame( 'div', wrapper.getName(), 'block wrapper name' );
			assert.areSame( el, wrapper.getFirst(), 'wrapper first child' );
			assert.isTrue( wrapper.hasClass( 'cke_widget_block' ), 'has cke_widget_block class' );
		},

		'test widgets.wrapElement - force block mode on htmlParser.element': function() {
			var frag = new CKEDITOR.htmlParser.fragment.fromHtml( '<span>foo</span>' ),
				el = frag.children[ 0 ];

			assert.areSame( 'span', el.name );

			var wrapper = this.editor.widgets.wrapElement( el, 'testblock' );

			assert.areSame( 'div', wrapper.name, 'block wrapper name' );
			assert.areSame( el, wrapper.children[ 0 ], 'wrapper first child' );
			assert.isTrue( wrapper.hasClass( 'cke_widget_block' ), 'has cke_widget_block class' );
		},

		'test widgets.wrapElement - fix DOM': function() {
			var dataP = this.editor.dataProcessor;

			assert.isMatching( new RegExp( '^<p>X</p><div ' + widgetWrapperAttributes + '><em data-cke-widget-keep-attr="1" data-widget="testblock">foo</em></div><p>Y</p>$' ),
				fixHtml( dataP.toHtml( '<p>X<em data-widget="testblock">foo</em>Y</p>' ) ), 'case 1' );

			assert.isMatching( new RegExp( '^<p>X</p><div ' + widgetWrapperAttributes + '><em data-cke-widget-keep-attr="1" data-widget="testblock">foo</em></div><p>Y</p>$' ),
				fixHtml( dataP.toHtml( '<p>X</p><p><em data-widget="testblock">foo</em>Y</p>' ) ), 'case 2' );

			assert.isMatching( new RegExp( '^<p>X</p><div ' + widgetWrapperAttributes + '><em data-cke-widget-keep-attr="1" data-widget="testblock">foo</em></div><p>Y</p>$' ),
				fixHtml( dataP.toHtml( '<p>X<em data-widget="testblock">foo</em></p><p>Y</p>' ) ), 'case 3' );

			assert.isMatching(
				new RegExp(
					'^<p><b class="red">X</b></p><div ' + widgetWrapperAttributes + '>' +
					'<em data-cke-widget-keep-attr="1" data-widget="testblock">foo</em></div><p><b class="red">Y</b></p>$'
				),
				fixHtml( dataP.toHtml( '<p><b class="red">X<em data-widget="testblock">foo</em>Y</b></p>' ) ), 'case 4' );

			// No fixing needed.

			assert.isMatching( new RegExp( '^<p>X<span ' + widgetWrapperAttributes + '><em data-cke-widget-keep-attr="1" data-widget="testinline">foo</em></span>Y</p>$' ),
				fixHtml( dataP.toHtml( '<p>X<em data-widget="testinline">foo</em>Y</p>' ) ), 'case 5' );

			assert.isMatching( new RegExp( '^<p>X</p><div ' + widgetWrapperAttributes + '><h1 data-cke-widget-keep-attr="1" data-widget="testblock">foo</h1></div><p>Y</p>$' ),
				fixHtml( dataP.toHtml( '<p>X</p><h1 data-widget="testblock">foo</h1><p>Y</p>' ) ), 'case 6' );
		},

		'test widgets.wrapElement - detached node': function() {
			var editor = this.editor;

			var el = CKEDITOR.dom.element.createFromHtml( '<b>foo</b>' );

			var wrapper = editor.widgets.wrapElement( el, 'test' );

			assert.areSame( 'span', wrapper.getName(), 'inline wrapper name' );
			assert.areSame( el, wrapper.getFirst(), 'inline wrapper first child' );
			assert.isMatching(
				new RegExp( '^<span ' + widgetWrapperAttributes + '><b data-cke-widget-keep-attr="0" data-widget="test">foo</b></span>$' ),
				fixHtml( wrapper.getOuterHtml() )
			);
		},

		'test widgets.wrapElement - online node in documentFragment': function() {
			var editor = this.editor;

			var el = CKEDITOR.dom.element.createFromHtml( '<b>foo</b>' ),
				frag = new CKEDITOR.dom.documentFragment( CKEDITOR.document );

			frag.append( el );

			var wrapper = editor.widgets.wrapElement( el, 'test' );

			assert.areSame( 'span', wrapper.getName(), 'inline wrapper name' );
			assert.areSame( el, wrapper.getFirst(), 'inline wrapper first child' );
			assert.areSame( wrapper, frag.getFirst(), 'fragment\'s first child' );
		},

		'test widgets.wrapElement - detached node - htmlParser.element': function() {
			var el = CKEDITOR.htmlParser.fragment.fromHtml( 'foo', 'b' );

			var wrapper = this.editor.widgets.wrapElement( el, 'test' );

			assert.areSame( 'span', wrapper.name, 'inline wrapper name' );
			assert.areSame( el, wrapper.children[ 0 ], 'inline wrapper first child' );
			assert.isMatching(
				new RegExp( '^<span ' + widgetWrapperAttributes + '><b data-cke-widget-keep-attr="0" data-widget="test">foo</b></span>$' ),
				fixHtml( wrapper.getOuterHtml() )
			);
		},

		'test widgets.wrapElement - adds widget-data attribute': function() {
			var el = CKEDITOR.dom.element.createFromHtml( '<b>foo</b>' );

			this.editor.widgets.wrapElement( el, 'test' );

			assert.areSame( 'test', el.getAttribute( 'data-widget' ) );
			assert.isTrue( el.hasAttribute( 'data-cke-widget-keep-attr' ) );
			assert.areSame( '0', el.getAttribute( 'data-cke-widget-keep-attr' ) );
		},

		'test widgets.wrapElement - adds widget-data attribute - htmlParser.element': function() {
			var el = CKEDITOR.htmlParser.fragment.fromHtml( 'foo', 'b' );

			this.editor.widgets.wrapElement( el, 'test' );

			assert.areSame( 'test', el.attributes[ 'data-widget' ] );
			assert.isTrue( 'data-cke-widget-keep-attr' in el.attributes );
			assert.areSame( '0', '' + el.attributes[ 'data-cke-widget-keep-attr' ] );
		},

		'test widgets.wrapElement - remembers that element had widget-data attribute': function() {
			var el = CKEDITOR.dom.element.createFromHtml( '<b data-widget="test">foo</b>' );

			this.editor.widgets.wrapElement( el, 'test' );

			assert.areSame( 'test', el.getAttribute( 'data-widget' ) );
			assert.isTrue( el.hasAttribute( 'data-cke-widget-keep-attr' ) );
			assert.areSame( '1', el.getAttribute( 'data-cke-widget-keep-attr' ) );
		},

		'test widgets.wrapElement - remembers that element had widget-data attribute - htmlParser.element': function() {
			var el = CKEDITOR.htmlParser.fragment.fromHtml( '<b data-widget="test">foo</b>' ).children[ 0 ];

			this.editor.widgets.wrapElement( el, 'test' );

			assert.areSame( 'test', el.attributes[ 'data-widget' ] );
			assert.isTrue( 'data-cke-widget-keep-attr' in el.attributes );
			assert.areSame( '1', '' + el.attributes[ 'data-cke-widget-keep-attr' ] );
		},

		'test widgets.wrapElement - does not override data-cke-widget-keep-attr': function() {
			var el = CKEDITOR.dom.element.createFromHtml( '<b data-cke-widget-keep-attr="0" data-widget="test">foo</b>' );

			this.editor.widgets.wrapElement( el, 'test' );

			assert.areSame( 'test', el.getAttribute( 'data-widget' ) );
			assert.isTrue( el.hasAttribute( 'data-cke-widget-keep-attr' ) );
			assert.areSame( '0', el.getAttribute( 'data-cke-widget-keep-attr' ) );
		},

		'test widgets.wrapElement - does not override data-cke-widget-keep-attr - htmlParser.element': function() {
			var el = CKEDITOR.htmlParser.fragment.fromHtml( '<b data-cke-widget-keep-attr="0" data-widget="test">foo</b>' ).children[ 0 ];

			this.editor.widgets.wrapElement( el, 'test' );

			assert.areSame( 'test', el.attributes[ 'data-widget' ] );
			assert.isTrue( 'data-cke-widget-keep-attr' in el.attributes );
			assert.areSame( '0', '' + el.attributes[ 'data-cke-widget-keep-attr' ] );
		},

		'test widgets.initOnAll': function() {
			var editor = this.editor;

			editor.widgets.destroyAll( true );

			assert.areEqual( 0, keysLength( editor.widgets.instances ), 'Widgets instances array is cleaned up on setData' );

			// Pass data through data processor so widgets are wrapped, but do not use editor#setData
			// to bypass automatic widgets initialization.
			editor.editable().setHtml( editor.dataProcessor.toHtml( '<p>foo<em data-widget="testinline">bar1</em>boo<em data-widget="testinline">bar2</em></p>' +
				'<div data-widget="testblock">bam</div><p>foo</p>' ) );

			assert.areEqual( 3, editor.widgets.initOnAll().length, '3 new instances returned from 1st initOnAll' );
			assert.areEqual( 3, keysLength( editor.widgets.instances ), '3 instances after 1st initOnAll' );

			assert.areEqual( 0, editor.widgets.initOnAll().length, '0 new instances returned from 2nd initOnAll' );
			assert.areEqual( 3, keysLength( editor.widgets.instances ), '3 instances after 2nd initOnAll' );

			var el = CKEDITOR.dom.element.createFromHtml( '<em data-widget="testinline">bar2</em>', editor.document );
			editor.insertElement( el );

			editor.widgets.wrapElement( el );

			assert.areEqual( 1, editor.widgets.initOnAll().length, '1 new instances returned from 3rd initOnAll' );
			assert.areEqual( 4, keysLength( editor.widgets.instances ), '4 instances after 3rd initOnAll' );

			var ids = [];

			for ( var id in editor.widgets.instances )
				ids.push( id );

			ids.sort();

			assert.isTrue( ids[ 0 ] != ids[ 1 ] && ids[ 1 ] != ids[ 2 ] && ids[ 2 ] != ids[ 3 ],
				'ids are unique' );
		},

		'test widgets.initOnAll visits nested widgets (by nestedEditable.setData)': function() {
			var editor = this.editor;

			editor.widgets.destroyAll( true );

			// Pass data through data processor so widgets are wrapped, but do not use editor#setData
			// to bypass automatic widgets initialization.
			editor.editable().setHtml(
				editor.dataProcessor.toHtml(
					'<div data-widget="testnested"><p class="foo">foo<em data-widget="testinline" id="w1">bar1</em></p></div>' ) );

			assert.areEqual( 1, editor.widgets.initOnAll().length, '1 new instance returned from 1st initOnAll (only outer widget)' );
			assert.areEqual( 2, keysLength( editor.widgets.instances ), '2 instances after 1st initOnAll' );

			assert.areEqual( 0, editor.widgets.initOnAll().length, '0 new instances returned from 2nd initOnAll' );
			assert.areEqual( 2, keysLength( editor.widgets.instances ), '2 instances after 2nd initOnAll' );

			assert.areSame( 'testinline', getWidgetById( editor, 'w1' ).name, 'nested widget has been initialized' );
		},

		'test widgets.destroy': function() {
			var editor = this.editor;

			this.editorBot.setData(
				'<p>foo<em data-widget="testinline" id="widget1">bar1</em>boo</p>' +
				'<div data-widget="testblock" id="widget2">bam</div>',
				function() {
					assert.areEqual( 2, keysLength( editor.widgets.instances ), '2 widgets have been initialized' );

					var widgetEl = editor.document.getById( 'widget1' ),
						widget = editor.widgets.getByElement( widgetEl ),
						firedInstanceDestroyed = false,
						firedDestroy = false;

					editor.widgets.once( 'instanceDestroyed', function( evt ) {
						assert.areSame( widget, evt.data, 'evt.data in instanceDestroyed' );
						firedInstanceDestroyed = true;
					} );
					widget.on( 'destroy', function() {
						assert.isFalse( firedInstanceDestroyed, 'widget#destroy is fired first' );
						firedDestroy = true;
					} );

					editor.widgets.destroy( widget, true );

					assert.areEqual( 1, keysLength( editor.widgets.instances ), '1 widget remained after destroying 1st' );
					assert.isFalse( !!editor.widgets.instances[ widget.id ], 'widget has been removed from instances' );
					assert.isTrue( editor.document.getBody().contains( widgetEl ), 'element is still present in DOM' );
					assert.isMatching(
						'<p>foo<span ' + widgetInitedWrapperAttributes + '>' +
							'<em class="cke_widget_element" data-cke-widget-data="' +
							data2Attr( { 'classes': null } ) +
							'" data-cke-widget-keep-attr="1" data-widget="testinline" id="widget1">bar1</em>' +
							widgetTestsTools.widgetDragHanlder +
						'</span>boo(<br />)?</p>' +
						'<div ' + widgetInitedWrapperAttributes + '>' +
							'<div class="cke_widget_element" data-cke-widget-data="' +
							data2Attr( { 'classes': null } ) + '" data-cke-widget-keep-attr="1" data-widget="testblock" id="widget2">bam</div>' +
							widgetTestsTools.widgetDragHanlder +
						'</div>',
						fixHtml( editor.editable().getHtml() ),
						'data after destroying 1st widget'
					);
					assert.isFalse( widget.isInited(), 'widget.isInited' );
					assert.isFalse( !!widget.wrapper, 'widget.wrapper' );
					assert.isTrue( firedInstanceDestroyed, 'widgets#instanceDestroyed' );
					assert.isTrue( firedDestroy, 'widget#destroy' );

					widgetEl = editor.document.getById( 'widget2' );
					widget = editor.widgets.getByElement( widgetEl );

					editor.widgets.destroy( widget );

					assert.areEqual( 0, keysLength( editor.widgets.instances ), '0 widgets remained after destroying 2nd' );
					assert.isTrue( editor.document.getBody().contains( widgetEl ), 'element2 is still present in DOM' );
					assert.isMatching(
						'<p>foo<span ' + widgetInitedWrapperAttributes + '>' +
							'<em class="cke_widget_element" data-cke-widget-data="' +
							data2Attr( { 'classes': null } ) + '" data-cke-widget-keep-attr="1" data-widget="testinline" id="widget1">bar1</em>' +
							widgetTestsTools.widgetDragHanlder +
						'</span>boo(<br />)?</p>' +
						'<div data-widget="testblock" id="widget2">bam</div>',
						fixHtml( editor.editable().getHtml() ), 'data after destroying 2nd widget' );
					assert.isFalse( widget.isInited(), 'widget2.isInited' );
					assert.isFalse( !!widget.wrapper, 'widget2.wrapper' );
				}
			);
		},

		'test widgets.destroy - nested widgets are destroyed together with main widget': function() {
			var editor = this.editor;

			this.editorBot.setData(
				'<div data-widget="testnested" id="wp1">' +
					'<p class="foo">foo<em data-widget="testinline" id="wn1">bar1</em><em data-widget="testinline" id="wn2">bar1</em></p>' +
					'<p class="bar">foo<em data-widget="testinline" id="wn3">bar1</em></p>' +
				'</div>' +
				'<div data-widget="testnested" id="wp2">' +
					'<p class="foo">foo<em data-widget="testinline" id="wn4">bar1</em></p>' +
				'</div>',
				function() {
					var w1 = getWidgetById( editor, 'wp1' ),
						wn1 = getWidgetById( editor, 'wn1' );

					var destroyedIds = [],
						listener = editor.widgets.on( 'instanceDestroyed', function( evt ) {
							destroyedIds.push( evt.data.element.$.id );
						} );

					editor.widgets.destroy( w1 );

					assert.areEqual( 2, keysLength( editor.widgets.instances ), '2 widgets reimained' );
					assert.areSame( 'wn1,wn2,wn3,wp1', destroyedIds.sort().join( ',' ), 'destroyedNames' );
					assert.isFalse( wn1.element.getParent().hasAttribute( 'data-cke-widget-wrapper' ), 'nested widgets were unwrapped too' );

					listener.removeListener();
				}
			);
		},

		'test widgets.destroy - nested widget is destroyed before main widget': function() {
			var editor = this.editor;

			this.editorBot.setData(
				'<div data-widget="testnested" id="w1">' +
					'<p class="foo">foo<em data-widget="testinline" id="w2">bar1</em></p>' +
				'</div>',
				function() {
					var w1 = getWidgetById( editor, 'w1' ),
						w2 = getWidgetById( editor, 'w2' ),
						w1Wrapper;

					w2.on( 'destroy', function() {
						w1Wrapper = !!w1.wrapper;
					} );

					editor.widgets.destroy( w1 );

					assert.areEqual( 0, keysLength( editor.widgets.instances ), '0 widgets reimained' );
					assert.isTrue( w1Wrapper, 'nested widget is destroyed before main one' );
				}
			);
		},

		'test widgets.destroy in offline mode - nested widget is not destroyed': function() {
			var editor = this.editor;

			this.editorBot.setData(
				'<div data-widget="testnested" id="w1">' +
					'<p class="foo">foo<em data-widget="testinline" id="w2">bar1</em></p>' +
				'</div>',
				function() {
					var w1 = getWidgetById( editor, 'w1' ),
						w2 = getWidgetById( editor, 'w2' );

					editor.widgets.destroy( w1, true );

					assert.areEqual( 1, keysLength( editor.widgets.instances ), '1 widget reimained' );
					assert.isNull( w1.wrapper, 'main widget\'s wrapper was reset' );
					assert.isNotNull( w2.wrapper, 'nested widget\s wrapper was not reset' );
					assert.areSame( w2, getWidgetById( editor, 'w2' ), 'nested widget still exists' );
				}
			);
		},

		'test widgets.destroyAll': function() {
			var editor = this.editor;

			this.editorBot.setData(
				'<p>foo<em data-widget="testinline" id="widget1">bar1</em>boo</p>' +
				'<div data-widget="testblock" id="widget2">bam</div>',
				function() {
					assert.areEqual( 2, keysLength( editor.widgets.instances ), '2 widgets have been initialized' );

					var destroyedIds = [],
						listener = editor.widgets.on( 'instanceDestroyed', function( evt ) {
							destroyedIds.push( evt.data.id );
						} );

					editor.widgets.destroyAll();

					assert.areEqual( 0, keysLength( editor.widgets.instances ), '0 widgets reimained' );
					assert.isMatching(
						new RegExp( '^<p>foo<em data-widget="testinline" id="widget1">bar1</em>boo(<br />)?</p>' +
						'<div data-widget="testblock" id="widget2">bam</div>$' ),
						fixHtml( editor.editable().getHtml() ), 'data after destroying widgets' );
					assert.areSame( 2, destroyedIds.length, 'destroyedIds' );
					assert.areNotSame( destroyedIds[ 0 ] != destroyedIds[ 1 ], 'two different widgets have been destroyed' );
					listener.removeListener();
				}
			);
		},

		'test widgets.destroyAll in offline mode': function() {
			var editor = this.editor;

			this.editorBot.setData(
				'<p>foo<em data-widget="testinline" id="widget1">bar1</em>boo</p>' +
				'<div data-widget="testblock" id="widget2">bam</div>',
				function() {
					assert.areEqual( 2, keysLength( editor.widgets.instances ), '2 widgets have been initialized' );

					var html = editor.editable().getHtml(),
						destroyedIds = [],
						listener = editor.widgets.on( 'instanceDestroyed', function( evt ) {
							destroyedIds.push( evt.data.id );
						} );

					editor.widgets.destroyAll( true );

					assert.areEqual( 0, keysLength( editor.widgets.instances ), '0 widgets reimained' );
					assert.areSame( html, editor.editable().getHtml(), 'data after destroying widgets' );
					assert.areSame( 2, destroyedIds.length, 'destroyedIds' );
					assert.areNotSame( destroyedIds[ 0 ] != destroyedIds[ 1 ], 'two different widgets have been destroyed' );
					listener.removeListener();
				}
			);
		},

		'test widgets.destroyAll - nested widget': function() {
			var editor = this.editor;

			this.editorBot.setData(
				'<div data-widget="testnested"><p class="foo">foo<em data-widget="testinline">bar1</em></p></div>',
				function() {
					assert.areEqual( 2, keysLength( editor.widgets.instances ), '2 widgets have been initialized' );

					var destroyedNames = [],
						listener = editor.widgets.on( 'instanceDestroyed', function( evt ) {
							destroyedNames.push( evt.data.name );
						} );

					editor.widgets.destroyAll();

					assert.areEqual( 0, keysLength( editor.widgets.instances ), '0 widgets reimained' );
					assert.areSame( 'testinline,testnested', destroyedNames.sort().join( ',' ), 'destroyedNames' );
					listener.removeListener();
				}
			);
		},

		'test widgets.destroyAll within specified container': function() {
			var editor = this.editor;

			this.editorBot.setData(
				'<p data-widget="testblock" id="w1">bar1</p>' +
				'<div id="c1">' +
					'<p data-widget="testblock" id="w2">bar1</p>' +
					'<p><span data-widget="testinline" id="w3">bar1</em></p>' +
				'</div>',
				function() {
					assert.areEqual( 3, keysLength( editor.widgets.instances ), '3 widgets have been initialized' );

					editor.widgets.destroyAll( false, editor.document.getById( 'c1' ) );

					assert.areEqual( 1, keysLength( editor.widgets.instances ), '1 widget reimained' );
					assert.isNotNull( getWidgetById( editor, 'w1' ), 'widget outside specified container has not been destroyed' );
					assert.isNull( getWidgetById( editor, 'w2', true ), 'w2 inside specified container has been destroyed' );
					assert.isNull( getWidgetById( editor, 'w3', true ), 'w3 inside specified container has been destroyed' );
				}
			);
		},

		'test widgets.destroyAll within specified container destroys outer widget first': function() {
			var editor = this.editor;

			this.editorBot.setData(
				'<p>foo</p>' +
				'<p data-widget="testblock" id="w1">bar1</p>' +
				'<div id="c1">' +
					'<div data-widget="testnested" id="w2">' +
						'<p class="foo">foo<em data-widget="testinline" id="w3">bar1</em></p>' +
					'</div>' +
				'</div>',
				function() {
					assert.areEqual( 3, keysLength( editor.widgets.instances ), '3 widgets have been initialized' );

					var w2 = getWidgetById( editor, 'w2' ),
						w2Wrapper = null;

					getWidgetById( editor, 'w3', true ).on( 'destroy', function() {
						w2Wrapper = !!w2.wrapper;
					} );

					editor.widgets.destroyAll( false, editor.document.getById( 'c1' ) );

					assert.areEqual( 1, keysLength( editor.widgets.instances ), '1 widget reimained' );
					assert.isNotNull( getWidgetById( editor, 'w1' ), 'widget outside specified container has not been destroyed' );
					assert.isNull( getWidgetById( editor, 'w2', true ), 'w2 inside specified container has been destroyed' );
					assert.isNull( getWidgetById( editor, 'w3', true ), 'w3 inside specified container has been destroyed' );
					assert.isTrue( w2Wrapper, 'nested widget has been destroyed before its parent' );
				}
			);
		},

		'test widgets.destroyAll in offline mode ignores specified container': function() {
			var editor = this.editor;

			this.editorBot.setData(
				'<p data-widget="testblock" id="w1">bar1</p>' +
				'<div id="c1">' +
					'<p data-widget="testblock" id="w2">bar1</p>' +
					'<p><span data-widget="testinline" id="w3">bar1</em></p>' +
				'</div>',
				function() {
					assert.areEqual( 3, keysLength( editor.widgets.instances ), '3 widgets have been initialized' );

					var w1 = getWidgetById( editor, 'w1' ),
						w2 = getWidgetById( editor, 'w2' );

					editor.widgets.destroyAll( true, editor.document.getById( 'c1' ) );

					assert.areEqual( 0, keysLength( editor.widgets.instances ), '0 widget reimained' );
					assert.isTrue( w1.element.getParent().hasAttribute( 'data-cke-widget-wrapper' ), 'w1 has been destroyed in offline mode' );
					assert.isTrue( w2.element.getParent().hasAttribute( 'data-cke-widget-wrapper' ), 'w2 has been destroyed in offline mode' );
				}
			);
		},

		'test widgets.getByElement - simple widget': function() {
			var editor = this.editor;

			this.editorBot.setData(
				'<div data-widget="testblock" id="x">f<b id="y">o</b>o</div>' +
				'<p><em data-widget="testinline" id="z">bar</em></p>',
				function() {
					var el = editor.document.getById( 'x' ),
						widget = editor.widgets.getByElement( el ),
						widget2 = getWidgetById( editor, 'z' );

					assert.areSame( 'x', widget.element.$.id, 'widget element' ); // Basic test - check if we got correct widget.

					assert.areSame( widget, editor.widgets.getByElement( el.getParent() ), 'wrapper' );
					assert.areSame( widget, editor.widgets.getByElement( editor.document.getById( 'y' ) ), 'element inside widget' );

					assert.areSame( widget, editor.widgets.getByElement( el.getParent(), true ), 'wrapper in wrapperOnly' );

					assert.areSame( widget2, editor.widgets.getByElement( widget2.element ), 'second widget' );
					assert.areSame( widget2, editor.widgets.getByElement( widget2.wrapper, true ), 'second widget in wrapperOnly' );
				}
			);
		},

		'test widgets.getByElement - simple widget - false positive cases': function() {
			var editor = this.editor;

			this.editorBot.setData(
				'<div data-widget="testblock" id="x">f<b id="y">o</b>o</div>' +
				'<p><em data-widget="testinline">bar</em></p>',
				function() {
					var el = editor.document.getById( 'x' ),
						widget = editor.widgets.getByElement( el );

					assert.areSame( 'x', widget.element.$.id, 'widget element' ); // Basic test - check if we got correct widget.

					assert.isNull( editor.widgets.getByElement( editor.document.getBody().getLast() ), 'element outside widget' );
					assert.isNull( editor.widgets.getByElement( editor.document.getBody() ), 'body' );

					assert.isNull( editor.widgets.getByElement( el, true ), 'widget element in onlyWrapper mode' );
					assert.isNull( editor.widgets.getByElement( editor.document.getById( 'y' ), true ), 'element inside widget in onlyWrapper mode' );
				}
			);
		},

		'test widgets.getByElement - nested editable': function() {
			var editor = this.editor;

			this.editorBot.setData(
				'<div data-widget="testnested" id="x">' +
					'<p class="foo" id="y">f<b id="z">o</b></p>' +
				'</div>' +
				'<p><em data-widget="testinline">bar</em></p>',
				function() {
					var widget = getWidgetById( editor, 'x' );

					assert.areSame( widget, editor.widgets.getByElement( editor.document.getById( 'y' ) ), 'nested editable' );
					assert.areSame( widget, editor.widgets.getByElement( editor.document.getById( 'z' ) ), 'element inside nested editable widget' );

					assert.isNull( editor.widgets.getByElement( editor.document.getById( 'y' ), true ), 'nested editable in wrapperOnly mode' );
				}
			);
		},

		'test widgets.getByElement - nested widget': function() {
			var editor = this.editor;

			this.editorBot.setData(
				'<div data-widget="testnested" id="x">' +
					'<div class="foo">' +
						'<p data-widget="testblock" id="y">foo</p>' +
						'<p><em data-widget="testinline" id="z"><b id="zi">bar</b></em></p>' +
					'</div>' +
				'</div>' +
				'<p><em data-widget="testinline">bar</em></p>',
				function() {
					var widgetInnerBlock = editor.widgets.getByElement( editor.document.getById( 'y' ) ),
						widgetInnerInline = editor.widgets.getByElement( editor.document.getById( 'z' ) );

					assert.areSame( 'y', widgetInnerBlock.element.$.id, 'inner block widget' );
					assert.areSame( 'z', widgetInnerInline.element.$.id, 'inner inner widget' );
					assert.areSame( widgetInnerInline, editor.widgets.getByElement( editor.document.getById( 'zi' ) ),
						'element inside nested widget' );

					assert.areSame( widgetInnerBlock, editor.widgets.getByElement( widgetInnerBlock.wrapper, true ),
						'inner block widget in wrapperOnly mode' );
					assert.isNull( editor.widgets.getByElement( widgetInnerBlock.element, true ),
						'widget element in wrapperOnly mode' );
					assert.isNull( editor.widgets.getByElement( editor.document.getById( 'zi' ), true ),
						'element inside nested widget in wrapperOnly mode' );
				}
			);
		},

		'test widgets.getByElement - edge case - widget id == 0': function() {
			var editor = this.editor;

			editor.widgets._.nextId = 0;

			this.editorBot.setData(
				'<p><em data-widget="testinline" id="x">bar</em></p>' +
				'<p><em data-widget="testinline" id="z">bar</em></p>',
				function() {
					var widgetWrapper = editor.editable().findOne( '[data-cke-widget-id="0"]' ),
						widget = editor.widgets.getByElement( widgetWrapper );

					assert.areSame( 0, widget.id, 'widget id is really 0' );

					assert.areSame( widget, editor.widgets.getByElement( widget.element ), 'element' );
					assert.areSame( widget, editor.widgets.getByElement( widget.wrapper, true ), 'wrapper in wrapperOnly mode' );
				}
			);
		},

		'test widgets.getNestedEditable': function() {
			var el = CKEDITOR.dom.element.createFromHtml(
				'<div contenteditable="true" id="el1">' +
					'<div contenteditable="false" data-cke-widget-wrapper="1" id="el2">' +
						'<div contenteditable="true" data-cke-widget-editable="1" id="el3">' +
							'foo' +
							'<span id="el4">bar</span>' +
						'</div>' +
					'</div>' +
					'<span id="el5">bom</span>' +
				'</div>'
			);

			var editable = el.findOne( '#el3' ),
				f = this.editor.widgets._tests_getNestedEditable;

			assert.isNull( f( el, el.findOne( '#el1' ) ), 'el1' );
			assert.isNull( f( el, el.findOne( '#el2' ) ), 'el2' );
			assert.isNull( f( el, el.findOne( '#el5' ) ), 'el5' );
			assert.isNull( f( el, el.findOne( '#el5' ).getFirst() ), 'el5 text child' );

			assert.areSame( editable, f( el, el.findOne( '#el3' ) ), 'el3' );
			assert.areSame( editable, f( el, el.findOne( '#el4' ) ), 'el4' );
			assert.areSame( editable, f( el, el.findOne( '#el3' ).getFirst() ), 'el3 text child' );
			assert.areSame( editable, f( el, el.findOne( '#el4' ).getFirst() ), 'el4 text child' );
		},

		'test widgets.createEditableFilter': function() {
			var widgets = this.editor.widgets;

			var f1 = widgets._tests_createEditableFilter( 'w1', 'e1', { allowedContent: 'b' } ),
				f2 = widgets._tests_createEditableFilter( 'w1', 'e1', { allowedContent: 'b' } ),
				f3 = widgets._tests_createEditableFilter( 'w1', 'e1', { allowedContent: 'i' } );

			assert.isTrue( f1.check( 'b' ) );
			assert.isFalse( f1.check( 'i' ) );

			assert.areSame( f1, f2 );
			assert.areSame( f1, f3 );

			var f4 = widgets._tests_createEditableFilter( 'w2', 'e2', { allowedContent: 'u' } );

			assert.isTrue( f4.check( 'u' ) );

			var f5 = widgets._tests_createEditableFilter( 'w1', 'e2', {} );

			assert.isNull( f5 );
		},

		'test widgets.finalizeCreation': function() {
			var editor = this.editor,
				editorBot = this.editorBot;

			editor.widgets.add( 'testfinalize1', {
				template: '<b>X</b>',
				init: function() {
					this.on( 'edit', function( evt ) {
						// Prevent automatic insertion, so code won't explode later.
						evt.cancel();

						assert.areSame( '<p>foo</p>', editor.getData() );

						var readyEventFired = false;
						this.on( 'ready', function() {
							readyEventFired = true;
						} );

						editor.widgets.finalizeCreation( this.wrapper.getParent( true ) );
						assert.areSame( '<p>foo<b>X</b></p>', editor.getData() );
						assert.isTrue( editor.widgets.getByElement( editor.editable().findOne( 'b' ) ).isReady(), 'widget was marked as ready' );
						assert.isTrue( readyEventFired );
						assert.areSame( this, editor.widgets.focused, 'widget was focused' );
					} );
				}
			} );

			editorBot.setData( '', function() {
				editorBot.setHtmlWithSelection( '<p>foo^</p>' );
				editor.execCommand( 'testfinalize1' );
			} );
		},

		'test widgets.finalizeCreation - no widget in the container': function() {
			var editor = this.editor,
				editorBot = this.editorBot;

			editor.widgets.add( 'testfinalize2', {
				template: '<b>X</b>',
				init: function() {
					this.on( 'edit', function( evt ) {
						// Prevent automatic insertion, so code won't explode later.
						evt.cancel();

						var container = this.wrapper.getParent( true ),
							readyEventFired = false;

						this.wrapper.remove();
						this.on( 'ready', function() {
							readyEventFired = true;
						} );

						editor.widgets.finalizeCreation( container );
						assert.areSame( '<p>foo</p>', editor.getData() );
						assert.isFalse( readyEventFired );
					} );
				}
			} );

			editorBot.setData( '', function() {
				editorBot.setHtmlWithSelection( '<p>foo^</p>' );
				editor.execCommand( 'testfinalize2' );
			} );
		},

		'test widgets.checkWidgets': function() {
			var editor = this.editor,
				editorBot = this.editorBot,
				data = '<p><span data-widget="test">A</span><span data-widget="test">B</span></p>';

			editorBot.setData( data, function() {
				var editable = editor.editable(),
					html = editable.getHtml();

				editable.setHtml( '' );

				editor.widgets.checkWidgets();

				assert.areSame( 0, CKEDITOR.tools.objectKeys( editor.widgets.instances ).length,
					'There should be no widgets in repo.' );

				editable.setHtml( html );

				editor.widgets.checkWidgets();

				var wrappers = editable.find( '.cke_widget_wrapper' );

				assert.areSame( 2, wrappers.count(), 'There should be 2 wrappers.' );
				assert.areSame( 2, CKEDITOR.tools.objectKeys( editor.widgets.instances ).length,
					'There should be 2 widgets in repo.' );

				for ( var i = 0, count = wrappers.count(); i < count; i++ ) {
					var wrapper = wrappers.getItem( i ),
						widget = editor.widgets.getByElement( wrapper );

					assert.isInstanceOf( CKEDITOR.plugins.widget, widget );
				}
			} );
		},

		'test widgets.checkWidgets does not initialize widgets in temporary elements': function() {
			var editor = this.editor,
				editorBot = this.editorBot;

			editorBot.setData( '<p><span data-widget="test" id="w1">A</span></p>', function() {
				// Store widgets HTML.
				var widgetHtml = getWidgetById( editor, 'w1' ).wrapper.getOuterHtml();

				// Reset everything.
				editor.editable().setHtml( '' );
				editor.widgets.checkWidgets();

				assert.areSame( 0, CKEDITOR.tools.objectKeys( editor.widgets.instances ).length,
					'There should be no widgets in repo at the beginning.' );

				// Set HTML with two widgets - w1, w2, w3.
				editor.editable().setHtml(
					'<p>' + widgetHtml + '</p>' +
					'<p data-cke-temp="1"><i>' + widgetHtml.replace( /id="?w1"?/, 'id="w2"' ) + '</i></p>' + // Indirect descendant.
					'<p data-cke-temp="1">' + widgetHtml.replace( /id="?w1"?/, 'id="w3"' ) + '</p>' // Direct descendant.
				);

				editor.widgets.checkWidgets();

				assert.areSame( 1, CKEDITOR.tools.objectKeys( editor.widgets.instances ).length,
					'There should be one widget.' );

				assert.isNull( getWidgetById( editor, 'w2' ), 'There should be no widget on #w2' );
				assert.isNull( getWidgetById( editor, 'w3' ), 'There should be no widget on #w3' );
				assert.isNotNull( getWidgetById( editor, 'w1' ), 'There should be a widget on #w1' );
			} );
		},

		'test widgets.checkWidgets - nested widgets - destroying a whole tree': function() {
			var editor = this.editor,
				editorBot = this.editorBot,
				data =
					'<div data-widget="testnested" id="w1"><p class="foo">x</p></div><p>x</p>' +
					'<div data-widget="testblock" id="w2">foo</div>';

			editorBot.setData( data, function() {
				var w1 = getWidgetById( editor, 'w1' );

				// Initialize nested widgets to make sure that they'll have higher ids than parent.
				// That's in order to check if checkWidgets() iterating over instances object will not
				// fail on non existing ids (in online mode destory() destroys its child widgets).
				w1.editables.foo.setData( '<em data-widget="test">foo</em>foo<em data-widget="test">foo</em>' );

				assert.areSame( 4, keysLength( editor.widgets.instances ), 'There should be 4 widgets in repo after init.' );

				w1.wrapper.remove();
				editor.widgets.checkWidgets();

				assert.areSame( 1, keysLength( editor.widgets.instances ), 'There should be 1 widget in repo after checkWidgets.' );
				assert.areSame( 'testblock', getWidgetById( editor, 'w2' ).name );
			} );
		},

		'test widgets.checkWidgets - nested widgets - destroying nested widget': function() {
			var editor = this.editor,
				editorBot = this.editorBot,
				data =
					'<div data-widget="testnested" id="w1"><p class="foo">' +
						'<em data-widget="test" id="wn1">foo</em>foo<em data-widget="test">foo</em>' +
					'</p></div>' +
					'<p>x</p>' +
					'<div data-widget="testblock" id="w2">foo</div>';

			editorBot.setData( data, function() {
				var w1 = getWidgetById( editor, 'w1' );

				assert.areSame( 4, keysLength( editor.widgets.instances ), 'There should be 4 widgets in repo after init.' );

				getWidgetById( editor, 'wn1', true ).wrapper.remove();
				editor.widgets.checkWidgets();

				assert.areSame( 3, keysLength( editor.widgets.instances ), 'There should be 3 widget in repo after checkWidgets.' );
				assert.isNull( getWidgetById( editor, 'wn1', true ), 'Widget wn1 was destroyed.' );
			} );
		},

		'test widgets.checkWidgets - nested widgets - initializing widget with nested widgets': function() {
			var editor = this.editor,
				editorBot = this.editorBot,
				data =
					'<div data-widget="testnested" id="w1"><p class="foo">' +
						'<em data-widget="test" id="wn1">foo</em>' +
					'</p></div>';

			editorBot.setData( data, function() {
				assert.areSame( 2, keysLength( editor.widgets.instances ), 'There should be 2 widgets in repo after init.' );

				var html = editor.editable().getHtml();
				editor.editable().setHtml( '' );
				editor.widgets.checkWidgets();
				assert.areSame( 0, keysLength( editor.widgets.instances ), 'There should be 0 widgets in repo after DOM is overriden.' );

				editor.editable().setHtml( html.replace( / data-cke-expando="?\d+"?/gi, '' ) );

				editor.widgets.checkWidgets();

				assert.areSame( 2, keysLength( editor.widgets.instances ), 'There should be 2 widgets in repo after checkWidgets.' );

				assert.areSame( 'testnested', getWidgetById( editor, 'w1' ).name, 'Widget w1 was reinitialized.' );
				assert.areSame( 'test', getWidgetById( editor, 'wn1', true ).name, 'Widget wn1 was reinitialized.' );
			} );
		},

		'test widgets.checkWidgets - nested widgets - initializing nested widgets': function() {
			var editor = this.editor,
				editorBot = this.editorBot,
				data =
					'<div data-widget="testnested" id="w1"><p class="foo">' +
						'<em data-widget="test" id="wn1">foo</em>' +
					'</p></div>';

			editorBot.setData( data, function() {
				var w1 = getWidgetById( editor, 'w1' );

				assert.areSame( 2, keysLength( editor.widgets.instances ), 'There should be 2 widgets in repo after init.' );

				var html = w1.editables.foo.getHtml();
				w1.editables.foo.setHtml( '' );
				editor.widgets.checkWidgets();

				assert.areSame( 1, keysLength( editor.widgets.instances ),
					'There should be 1 widget in repo after nested editable\'s DOM is overriden.' );

				w1.editables.foo.setHtml( html );
				editor.widgets.checkWidgets();

				assert.areSame( 2, keysLength( editor.widgets.instances ), 'There should be 2 widgets in repo after checkWidgets.' );
				assert.areSame( 'test', getWidgetById( editor, 'wn1', true ).name, 'Widget wn1 was reinitialized.' );
			} );
		},

		'test widgets.checkWidgets with initOnlyNew option': function() {
			var editor = this.editor,
				editorBot = this.editorBot;

			editorBot.setData( '<p><span data-widget="test" id="w1">A</span></p>', function() {
				// Store widgets HTML.
				var widgetHtml = getWidgetById( editor, 'w1' ).wrapper.getOuterHtml();

				// Set HTML with two widgets - w2 - old one (but invalidated) and w3 - new one.
				editor.editable().setHtml(
					'<p id="p1">' + widgetHtml.replace( /id="?w1"?/, 'id="w2"' ) + '</p>' +
					'<p id="p2">' +
						// Add cke_widget_new class and change id to w2.
						widgetHtml.replace( /cke_widget_wrapper/, 'cke_widget_wrapper cke_widget_new' ).replace( /id="?w1"?/, 'id="w3"' ) +
					'</p>'
				);

				editor.widgets.checkWidgets( { initOnlyNew: true } );

				assert.areSame( 1, CKEDITOR.tools.objectKeys( editor.widgets.instances ).length,
					'There should be one widget.' );

				assert.isNull( getWidgetById( editor, 'w2' ), 'There should be no widget on #w2' );
				assert.isNotNull( getWidgetById( editor, 'w3' ), 'There should be a widget on #w3' );
			} );
		},

		'test widgets.checkWidgets with focusInited option': function() {
			var editor = this.editor,
				editorBot = this.editorBot;

			editorBot.setData( '<p><span data-widget="test" id="w1">A</span></p>', function() {
				editor.editable().setHtml( editor.editable().getHtml() );

				editor.widgets.checkWidgets( { focusInited: true } );

				assert.areSame( 1, CKEDITOR.tools.objectKeys( editor.widgets.instances ).length,
					'There should be one widget.' );

				var sel = editor.getSelection();
				assert.isTrue( !!sel.isFake, 'Selection is fake' );
				assert.areSame( getWidgetById( editor, 'w1' ).wrapper, sel.getSelectedElement(), 'Correct widget is selected' );
			} );
		},

		'test widgets.checkWidgets with focusInited option - two widgets': function() {
			var editor = this.editor,
				editorBot = this.editorBot;

			editorBot.setData( '<p><span data-widget="test" id="w1">A</span><span data-widget="test" id="w2">B</span></p>', function() {
				editor.editable().setHtml( editor.editable().getHtml() );

				editor.widgets.checkWidgets( { focusInited: true } );

				assert.areSame( 2, CKEDITOR.tools.objectKeys( editor.widgets.instances ).length,
					'There should be two widgets.' );

				var sel = editor.getSelection();
				assert.isFalse( !!sel.isFake, 'Selection is not fake' );
			} );
		},

		'test widgets.checkWidgets with focusInited and initOnlyNew options': function() {
			var editor = this.editor,
				editorBot = this.editorBot;

			editorBot.setData( '<p><span data-widget="test" id="w1">A</span></p>', function() {
				var widgetHtml = editor.editable().getHtml();
				editor.editable().setHtml(
					widgetHtml +
					// Add the cke_widget_new class and change id.
					widgetHtml.replace( /cke_widget_wrapper/, 'cke_widget_wrapper cke_widget_new' ).replace( /id="?w1"?/, 'id="w2"' )
				);

				editor.widgets.checkWidgets( { focusInited: true, initOnlyNew: true } );

				assert.areSame( 1, CKEDITOR.tools.objectKeys( editor.widgets.instances ).length,
					'There should be one widget.' );

				var sel = editor.getSelection();
				assert.isTrue( !!sel.isFake, 'Selection is fake' );
				assert.areSame( getWidgetById( editor, 'w2' ).wrapper, sel.getSelectedElement(), 'Correct widget is selected' );
			} );
		},

		'test widgets.checkWidgets fires checkWidgets event': function() {
			var editor = this.editor,
				editorBot = this.editorBot;

			editorBot.setData( '<p><span data-widget="test" id="w1">A</span></p>', function() {
				var fired = 0,
					data;

				editor.editable().setHtml( '' );

				var listener = editor.widgets.on( 'checkWidgets', function( evt ) {
					fired += 1;
					data = evt.data;
				} );

				editor.widgets.checkWidgets( { focusInited: true } );

				listener.removeListener();

				assert.areSame( 1, fired, 'The checkWidgets event was fired once' );
				assert.isTrue( data.focusInited, 'Options are passed to event' );
			} );
		},

		'test widgets.checkWidgets can be canceled by canceling event': function() {
			var editor = this.editor,
				editorBot = this.editorBot;

			editorBot.setData( '<p><span data-widget="test" id="w1">A</span></p>', function() {
				editor.editable().setHtml( '' );

				var listener = editor.widgets.on( 'checkWidgets', function( evt ) {
					evt.cancel();
				}, null, null, 0 );

				editor.widgets.checkWidgets( { focusInited: true } );

				listener.removeListener();

				assert.areSame( 1, CKEDITOR.tools.objectKeys( editor.widgets.instances ).length,
					'There still should be one widget.' );
			} );
		},

		'test options of widgets.checkWidgets can be modified in event listener': function() {
			var editor = this.editor,
				editorBot = this.editorBot;

			editorBot.setData( '<p><span data-widget="test" id="w1">A</span></p>', function() {
				editor.editable().setHtml( editor.editable().getHtml() );

				var listener = editor.widgets.on( 'checkWidgets', function( evt ) {
					evt.data.focusInited = false;
				}, null, null, 0 );

				editor.widgets.checkWidgets( { focusInited: true } );

				listener.removeListener();

				assert.areSame( 1, CKEDITOR.tools.objectKeys( editor.widgets.instances ).length,
					'There should be one widget.' );

				assert.isFalse( !!editor.getSelection().isFake, 'Widget should not be focused' );
			} );
		},

		'test widgets.checkWidgets draghandler re usage': function() {
			var editor = this.editor,
				data = '<p><span data-widget="test">B</span></p>';

			this.editorBot.setData( data, function() {
<<<<<<< HEAD
				var editable = editor.editable();
=======
				var editable = editor.editable(),
					dragSetDataCalls = 0,
					// Mockup of dragstart, since we call dataTransfer.setData in dragstart
					// listener, we will use this method to increase dragSetDataCalls counter.
					dragStartEventMockup = new CKEDITOR.dom.event( {
						dataTransfer: {
							setData: function() {
								dragSetDataCalls++;
							}
						}
					} );
>>>>>>> 45e0cea9

				// We need to remove data-cke-expando to remove event listeners on IE8.
				editable.setHtml( editable.getHtml().replace( / data-cke-expando="?\d+"?/gi, '' ) );
				editor.widgets.checkWidgets();

				var dragHandlers = editor.editable().find( '.cke_widget_drag_handler_container' );

				assert.areEqual( 1, dragHandlers.count(), 'There should be still only one drag handler' );
			} );
		},

		'test widgets.checkWidgets draghandler re usage - nested widget': function() {
			var editor = this.editor,
				data =
				'<div data-widget="testdraghandler1" id="x">' +
					'<div class="foo">' +
						'<p><em data-widget="testinline" id="y">bar</em></p>' +
					'</div>' +
				'</div>';

			editor.widgets.add( 'testdraghandler1', {
				editables: {
					foo: '.foo'
				}
			} );

			this.editorBot.setData( data, function() {
				var editable = editor.editable();

				// We need to remove data-cke-expando to remove event listeners on IE8.
				editable.setHtml( editable.getHtml().replace( / data-cke-expando="?\d+"?/gi, '' ) );
				editor.widgets.checkWidgets();

				var dragHandlers = editor.editable().find( '.cke_widget_drag_handler_container' );
				assert.areEqual( 2, dragHandlers.count(), 'There should be two drag handlers' );

				var widget = getWidgetById( editor, 'x' );
				assert.areSame( widget.wrapper, widget.dragHandlerContainer.getParent(), 'Main widget\'s drag handler is directly in the wrapper' );
				widget = getWidgetById( editor, 'y' );
				assert.areSame( widget.wrapper, widget.dragHandlerContainer.getParent(), 'Nested widget\'s drag handler is directly in the wrapper' );
			} );
		},

		'test widgets.checkWidgets mask re usage': function() {
			var editor = this.editor,
				data = '<p><span data-widget="testmaskreusage">B</span></p>';

			editor.widgets.add( 'testmaskreusage', {
				mask: true
			} );

			this.editorBot.setData( data, function() {
				var editable = editor.editable();

				editable.setHtml( editable.getHtml() );
				editor.widgets.checkWidgets();

				var masks = editor.editable().find( '.cke_widget_mask' );

				assert.areEqual( 1, masks.count(), 'There should be still only one mask' );
			} );
		},

		'test widgets.parseElementClasses': function() {
			var editor = this.editor;
			function p( classesStr ) {
				return editor.widgets.parseElementClasses( classesStr );
			}

			assert.isNull( p( '' ), 'empty string' );
			assert.isNull( p( undefined ), 'undefined' );
			assert.isNull( p( 'cke_foo cke_bar' ), 'only cke_* classes' );

			assert.areSame( 'foo', classes2Array( p( 'foo' ) ).join( ',' ), 'foo' );
			assert.areSame( 'bar,foo', classes2Array( p( 'foo bar' ) ).join( ',' ), 'foo bar' );
			assert.areSame( 'bar,foo', classes2Array( p( ' foo   bar\t' ) ).join( ',' ), 'spacy foo bar' );
			assert.areSame( 'foo', classes2Array( p( 'cke_bar foo' ) ).join( ',' ), 'cke_* are ignored' );
		},

		'test widgets.addUpcastCallback': function() {
			bender.editorBot.create( {
				name: 'test_addupcastcallback1',
				creator: 'inline',
				config: {
					allowedContent: true
				}
			}, function( bot ) {
				var editor = bot.editor,
					callback1 = [],
					callback2 = [];

				// Without upcasts callbacks won't be executed.
				editor.widgets.add( 'foo', {
					upcast: function() {}
				} );
				// Test whether upcast callback is not executed more than once for
				// each element if there are more than one upcast functions.
				editor.widgets.add( 'bar', {
					upcast: function() {}
				} );

				editor.widgets.addUpcastCallback( function( el ) {
					callback1.push( el.name );
				} );
				editor.widgets.addUpcastCallback( function( el ) {
					callback2.push( el.name );
				} );

				bot.setData( '<p>foo<span>x</span></p><p><b>y</b></p>', function() {
					assert.areSame( 'p,span,p,b', callback1.join( ',' ), 'First callback executed on all elements' );
					assert.areSame( 'p,span,p,b', callback2.join( ',' ), 'Second callback executed on all elements' );
				} );
			} );
		},

		'test widgets.addUpcastCallback - aborting': function() {
			bender.editorBot.create( {
				name: 'test_addupcastcallback2',
				creator: 'inline',
				config: {
					allowedContent: true
				}
			}, function( bot ) {
				var editor = bot.editor,
					callback2 = [];

				editor.widgets.add( 'foo', {
					upcast: function( el ) {
						return el.name == 'b' || el.name == 'i';
					}
				} );

				editor.widgets.addUpcastCallback( function( el ) {
					return el.name != 'b';
				} );
				editor.widgets.addUpcastCallback( function( el ) {
					callback2.push( el.name );
				} );

				bot.setData( '<p>foo<b>x</b><i>y</i></p>', function() {
					assert.isNull( editor.widgets.getByElement( editor.editable().findOne( 'b' ) ), 'Element b was not upcasted' );
					assert.isNotNull( editor.widgets.getByElement( editor.editable().findOne( 'i' ) ), 'Element i was upcasted' );
					assert.areSame( 'p,i', callback2.join( ',' ), 'Second callback was not executed on b element' );
				} );
			} );
		}
	} );
} )();<|MERGE_RESOLUTION|>--- conflicted
+++ resolved
@@ -1385,21 +1385,7 @@
 				data = '<p><span data-widget="test">B</span></p>';
 
 			this.editorBot.setData( data, function() {
-<<<<<<< HEAD
 				var editable = editor.editable();
-=======
-				var editable = editor.editable(),
-					dragSetDataCalls = 0,
-					// Mockup of dragstart, since we call dataTransfer.setData in dragstart
-					// listener, we will use this method to increase dragSetDataCalls counter.
-					dragStartEventMockup = new CKEDITOR.dom.event( {
-						dataTransfer: {
-							setData: function() {
-								dragSetDataCalls++;
-							}
-						}
-					} );
->>>>>>> 45e0cea9
 
 				// We need to remove data-cke-expando to remove event listeners on IE8.
 				editable.setHtml( editable.getHtml().replace( / data-cke-expando="?\d+"?/gi, '' ) );
