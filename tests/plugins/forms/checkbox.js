--- conflicted
+++ resolved
@@ -8,16 +8,11 @@
 };
 
 bender.test( {
-<<<<<<< HEAD
-	'test fill fields' : function() {
-=======
 	'test fill fields': function() {
->>>>>>> 45e0cea9
 		var bot = this.editorBot;
 
 		bot.dialog( 'checkbox', function( dialog ) {
 			dialog.setValueOf( 'info', 'txtName', 'name' );
-<<<<<<< HEAD
 			dialog.setValueOf( 'info', 'txtValue', 'value' );
 			dialog.setValueOf( 'info', 'cmbSelected', 'checked' );
 			dialog.setValueOf( 'info', 'required', 'checked' );
@@ -25,15 +20,6 @@
 			dialog.getButton( 'ok' ).click();
 
 			assert.areSame( '<input checked="checked" name="name" required="required" type="checkbox" value="value" />', bot.getData( false, true ) );
-=======
-			dialog.setValueOf( 'info', 'txtValue', '' );
-			dialog.setValueOf( 'info', 'cmbSelected', 'checked' );
-
-			dialog.getButton( 'ok' ).click();
-
-			assert.areSame( '<input checked="checked" name="name" type="checkbox" />',
-				bot.getData( false, true ) );
->>>>>>> 45e0cea9
 		} );
 	},
 
@@ -43,7 +29,6 @@
 		bot.setHtmlWithSelection( '[<input checked="checked" name="name" required="required" type="checkbox" value="value" />]' );
 
 		bot.dialog( 'checkbox', function( dialog ) {
-<<<<<<< HEAD
 			assert.areSame( 'name', dialog.getValueOf( 'info', 'txtName' ) );
 			assert.areSame( 'value', dialog.getValueOf( 'info', 'txtValue' ) );
 			assert.areSame( true, dialog.getValueOf( 'info', 'cmbSelected' ) );
@@ -53,11 +38,6 @@
 			dialog.setValueOf( 'info', 'txtValue', '' );
 			dialog.setValueOf( 'info', 'cmbSelected', '' );
 			dialog.setValueOf( 'info', 'required', '' );
-=======
-			dialog.setValueOf( 'info', 'txtName', '' );
-			dialog.setValueOf( 'info', 'txtValue', '' );
-			dialog.setValueOf( 'info', 'cmbSelected', '' );
->>>>>>> 45e0cea9
 
 			dialog.getButton( 'ok' ).click();
 
