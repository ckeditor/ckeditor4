--- conflicted
+++ resolved
@@ -629,11 +629,7 @@
 		// block elements -> elements
 		//
 
-<<<<<<< HEAD
-		'G7-8. splitting' : function() {
-=======
-		'G7-9. splitting': function() {
->>>>>>> 45e0cea9
+		'G7-8. splitting': function() {
 			var a = this.createAssertInsertionFunction( 'body,div', '<p>bam</p><p>bar</p>' );
 
 			a( '<p>a^b</p>',
@@ -694,22 +690,14 @@
 			a( '<h1>a^b</h1>',				'<h1>a</h1><form>bam^</form><h1>b</h1>',			'case 8b' );
 		},
 
-<<<<<<< HEAD
-		'G7-8. splitting - reuse element' : function() {
-=======
-		'G7-9. splitting - reuse element': function() {
->>>>>>> 45e0cea9
+		'G7-8. splitting - reuse element': function() {
 			var a = this.createAssertInsertionFunction( 'body,div', 'x<p title="1">bam</p>y', 'html' );
 
 			a( '<p title="2">a^b</p>',
 				'<p title="2">ax</p><p title="1">bam</p><p title="2">y^b</p>',					'case 1a' );
 		},
 
-<<<<<<< HEAD
-		'G7-8. splitting - multi selection' : function() {
-=======
-		'G7-9. splitting - multi selection': function() {
->>>>>>> 45e0cea9
+		'G7-8. splitting - multi selection': function() {
 			var a = this.createAssertInsertionFunction( 'body,div', 'x<p>bam</p>y' );
 
 			a( '<p>a[b</p><p>c]d</p>',
@@ -735,11 +723,7 @@
 		},
 
 		// See _docs/blockselections.txt
-<<<<<<< HEAD
-		'G7-8. splitting - text + eol' : function() {
-=======
-		'G7-9. splitting - text + eol': function() {
->>>>>>> 45e0cea9
+		'G7-8. splitting - text + eol': function() {
 			var a = this.createAssertInsertionFunction( 'body,div', '<br data-cke-eol="1" />bam' );
 
 			a( '<p>a^b</p>',				'<p>a</p><p>bam^b</p>',								'case 1a' );
@@ -779,11 +763,7 @@
 		},
 
 		// These cases were previously handled positively. Test for regressions.
-<<<<<<< HEAD
-		'G7-8. splitting - text + eol - reverted cases' : function() {
-=======
-		'G7-9. splitting - text + eol - reverted cases': function() {
->>>>>>> 45e0cea9
+		'G7-8. splitting - text + eol - reverted cases': function() {
 			var a = this.createAssertInsertionFunction( 'body,div', '<br />bam' );
 
 			a( '<p>a^b</p>',				'<p>a<br />bam^b</p>',								'case 1' );
@@ -810,11 +790,7 @@
 			a( '<div>a^b</div>',			'<div>a<br /><br />^b</div>',						'case 6d' );
 		},
 
-<<<<<<< HEAD
-		'G7-8. filtering content' : function() {
-=======
-		'G7-9. filtering content': function() {
->>>>>>> 45e0cea9
+		'G7-8. filtering content': function() {
 			// Form chosen, so it's not stripped by rule 7.
 			var a = this.createAssertInsertionFunction( 'h1', '<form>bam</form>', 'html' );
 
