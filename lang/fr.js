/**
 * @license Copyright (c) 2003-2016, CKSource - Frederico Knabben. All rights reserved.
 * For licensing, see LICENSE.md or http://ckeditor.com/license
 */

/**
 * @fileOverview Defines the {@link CKEDITOR.lang} object, for the
 * French language.
 */

/**#@+
   @type String
   @example
*/

/**
 * Contains the dictionary of language entries.
 * @namespace
 */
CKEDITOR.lang[ 'fr' ] = {
	// ARIA description.
	editor: 'Éditeur de texte enrichi',
	editorPanel: 'Tableau de bord de l\'éditeur de texte enrichi',

	// Common messages and labels.
	common: {
		// Screenreader titles. Please note that screenreaders are not always capable
		// of reading non-English words. So be careful while translating it.
		editorHelp: 'Utilisez le raccourci Alt-0 pour obtenir de l\'aide',

		browseServer: 'Parcourir le serveur',
		url: 'URL',
		protocol: 'Protocole',
		upload: 'Téléverser',
		uploadSubmit: 'Envoyer sur le serveur',
		image: 'Image',
		flash: 'Flash',
		form: 'Formulaire',
		checkbox: 'Case à cocher',
		radio: 'Bouton radio',
		textField: 'Champ texte',
		textarea: 'Zone de texte',
		hiddenField: 'Champ invisible',
		button: 'Bouton',
		select: 'Liste déroulante',
		imageButton: 'Bouton avec image',
		notSet: '<indéfini>',
		id: 'ID',
		name: 'Nom',
		langDir: 'Sens d\'écriture',
		langDirLtr: 'Gauche à droite (LTR)',
		langDirRtl: 'Droite à gauche (RTL)',
		langCode: 'Code de langue',
		longDescr: 'URL de description longue',
		cssClass: 'Classes de style',
		advisoryTitle: 'Infobulle',
		cssStyle: 'Style',
		ok: 'OK',
		cancel: 'Annuler',
		close: 'Fermer',
		preview: 'Aperçu',
		resize: 'Redimensionner',
		generalTab: 'Général',
		advancedTab: 'Avancé',
		validateNumberFailed: 'Cette valeur n\'est pas un nombre.',
		confirmNewPage: 'Les changements non sauvegardés seront perdus. Êtes-vous sûr de vouloir charger une nouvelle page ?',
		confirmCancel: 'Certaines options ont été modifiées. Êtes-vous sûr de vouloir fermer ?',
		options: 'Options',
		target: 'Cible',
		targetNew: 'Nouvelle fenêtre (_blank)',
		targetTop: 'Fenêtre supérieure (_top)',
		targetSelf: 'Même fenêtre (_self)',
		targetParent: 'Fenêtre parent (_parent)',
		langDirLTR: 'Gauche à droite (LTR)',
		langDirRTL: 'Droite à gauche (RTL)',
		styles: 'Style',
		cssClasses: 'Classes de style',
		width: 'Largeur',
		height: 'Hauteur',
		align: 'Alignement',
		alignLeft: 'Gauche',
		alignRight: 'Droite',
		alignCenter: 'Centrer',
		alignJustify: 'Justifier',
		alignTop: 'Haut',
		alignMiddle: 'Milieu',
		alignBottom: 'Bas',
		alignNone: 'Aucun',
<<<<<<< HEAD
		invalidValue: 'Valeur incorrecte.',
=======
		invalidValue	: 'Valeur invalide.',
>>>>>>> 3355d766
		invalidHeight: 'La hauteur doit être un nombre.',
		invalidWidth: 'La largeur doit être un nombre.',
		invalidCssLength: 'La valeur spécifiée pour le champ « %1 » doit être un nombre positif avec ou sans unité de mesure CSS valide (px, %, in, cm, mm, em, ex, pt, ou pc).',
		invalidHtmlLength: 'La valeur spécifiée pour le champ « %1 » doit être un nombre positif avec ou sans unité de mesure HTML valide (px ou %).',
		invalidInlineStyle: 'La valeur spécifiée pour le style en ligne doit être composée d\'un ou plusieurs couples au format « nom : valeur », séparés par des points-virgules.',
		cssLengthTooltip: 'Entrer un nombre pour une valeur en pixels ou un nombre avec une unité de mesure CSS valide (px, %, in, cm, mm, em, ex, pt, ou pc).',

		// Put the voice-only part of the label in the span.
<<<<<<< HEAD
		unavailable: '%1<span class="cke_accessibility">, Indisponible</span>',

		// Keyboard keys translations used for creating shortcuts descriptions in tooltips, context menus and ARIA labels.
		keyboard: {
			8: 'Backspace', // MISSING
			13: 'Enter', // MISSING
			16: 'Shift', // MISSING
			17: 'Ctrl', // MISSING
			18: 'Alt', // MISSING
			32: 'Space', // MISSING
			35: 'End', // MISSING
			36: 'Home', // MISSING
			46: 'Delete', // MISSING
			224: 'Command' // MISSING
		},

		// Prepended to ARIA labels with shortcuts.
		keyboardShortcut: 'Keyboard shortcut' // MISSING
=======
		unavailable: '%1<span class="cke_accessibility">, indisponible</span>'
>>>>>>> 3355d766
	}
};<|MERGE_RESOLUTION|>--- conflicted
+++ resolved
@@ -1,4 +1,4 @@
-/**
+﻿/**
  * @license Copyright (c) 2003-2016, CKSource - Frederico Knabben. All rights reserved.
  * For licensing, see LICENSE.md or http://ckeditor.com/license
  */
@@ -86,11 +86,7 @@
 		alignMiddle: 'Milieu',
 		alignBottom: 'Bas',
 		alignNone: 'Aucun',
-<<<<<<< HEAD
-		invalidValue: 'Valeur incorrecte.',
-=======
 		invalidValue	: 'Valeur invalide.',
->>>>>>> 3355d766
 		invalidHeight: 'La hauteur doit être un nombre.',
 		invalidWidth: 'La largeur doit être un nombre.',
 		invalidCssLength: 'La valeur spécifiée pour le champ « %1 » doit être un nombre positif avec ou sans unité de mesure CSS valide (px, %, in, cm, mm, em, ex, pt, ou pc).',
@@ -99,7 +95,6 @@
 		cssLengthTooltip: 'Entrer un nombre pour une valeur en pixels ou un nombre avec une unité de mesure CSS valide (px, %, in, cm, mm, em, ex, pt, ou pc).',
 
 		// Put the voice-only part of the label in the span.
-<<<<<<< HEAD
 		unavailable: '%1<span class="cke_accessibility">, Indisponible</span>',
 
 		// Keyboard keys translations used for creating shortcuts descriptions in tooltips, context menus and ARIA labels.
@@ -118,8 +113,5 @@
 
 		// Prepended to ARIA labels with shortcuts.
 		keyboardShortcut: 'Keyboard shortcut' // MISSING
-=======
-		unavailable: '%1<span class="cke_accessibility">, indisponible</span>'
->>>>>>> 3355d766
 	}
 };