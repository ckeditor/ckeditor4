--- conflicted
+++ resolved
@@ -80,12 +80,8 @@
     'fakeobjects,' +
     'find,' +
     'floatpanel,' +
-<<<<<<< HEAD
-//    'image,' +
-=======
     'htmlwriter,' +
     'image,' +
->>>>>>> c55aaf0e
     'indent,' +
     'indentlist,' +
     'justify,' +
@@ -116,11 +112,8 @@
     'wysiwygarea';
 
   config.extraPlugins =
-    'htmlwriter,' +
-    'sourcedialog,' +
     'a11yfirsthelp,' +
     'a11yheading,' +
-    'a11yimage2,' +
     'a11ylink,' +
     'a11ystylescombo';
 
@@ -174,7 +167,7 @@
     { name: 'removeformat',   items: [ 'RemoveFormat' ] },
     { name: 'link',           items: [ 'Link', 'Unlink', 'Anchor' ] },
     { name: 'misc2',          items: [ 'Language', 'SpecialChar' ] },
-    { name: 'a11ychecker',    items: [ 'A11ychecker', 'Sourcedialog' ] }
+    { name: 'a11ychecker',    items: [ 'A11ychecker' ] }
   ];
 
 };
