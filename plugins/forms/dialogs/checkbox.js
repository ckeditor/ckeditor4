--- conflicted
+++ resolved
@@ -2,6 +2,7 @@
  * @license Copyright (c) 2003-2014, CKSource - Frederico Knabben. All rights reserved.
  * For licensing, see LICENSE.md or http://ckeditor.com/license
  */
+
 CKEDITOR.dialog.add( 'checkbox', function( editor ) {
 	return {
 		title: editor.lang.forms.checkboxAndRadio.checkboxTitle,
@@ -121,9 +122,8 @@
 							element.removeAttribute( 'checked' );
 					}
 				}
-<<<<<<< HEAD
 			},
-				{
+			{
 				id: 'required',
 				type: 'checkbox',
 				label: editor.lang.forms.checkboxAndRadio.required,
@@ -140,13 +140,7 @@
 					else
 						element.removeAttribute( 'required' );
 				}
-			}
-			]
-		}
-		]
-=======
 			} ]
 		} ]
->>>>>>> 45e0cea9
 	};
 } );