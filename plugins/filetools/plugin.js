﻿/**
 * @license Copyright (c) 2003-2017, CKSource - Frederico Knabben. All rights reserved.
 * For licensing, see LICENSE.md or http://ckeditor.com/license
 */

'use strict';

( function() {
	CKEDITOR.plugins.add( 'filetools', {
		lang: 'az,ca,cs,da,de,de-ch,en,eo,es,eu,fr,gl,id,it,ja,km,ko,ku,nb,nl,oc,pl,pt,pt-br,ru,sv,tr,ug,uk,zh,zh-cn', // %REMOVE_LINE_CORE%

		beforeInit: function( editor ) {
			/**
			 * An instance of the {@link CKEDITOR.fileTools.uploadRepository upload repository}.
			 * It allows you to create and get {@link CKEDITOR.fileTools.fileLoader file loaders}.
			 *
			 *		var loader = editor.uploadRepository.create( file );
			 *		loader.loadAndUpload( 'http://foo/bar' );
			 *
			 * @since 4.5
			 * @readonly
			 * @property {CKEDITOR.fileTools.uploadRepository} uploadRepository
			 * @member CKEDITOR.editor
			 */
			editor.uploadRepository = new UploadRepository( editor );

			/**
			 * Event fired when the {@link CKEDITOR.fileTools.fileLoader file loader} should send XHR. If the event is not
			 * {@link CKEDITOR.eventInfo#stop stopped} or {@link CKEDITOR.eventInfo#cancel canceled}, the default request
			 * will be sent. Refer to the [Uploading Dropped or Pasted Files](#!/guide/dev_file_upload) article for more information.
			 *
			 * @since 4.5
			 * @event fileUploadRequest
			 * @member CKEDITOR.editor
			 * @param data
<<<<<<< HEAD
			 * @param {CKEDITOR.fileTools.fileLoader} data.fileLoader File loader instance.
			 * @param {Object} data.requestData Object containing all data to be sent to the server.
=======
			 * @param {CKEDITOR.fileTools.fileLoader} data.fileLoader A file loader instance.
			 * @param {Object} data.requestData An object containing all data to be sent to the server.
>>>>>>> d70db23f
			 */
			editor.on( 'fileUploadRequest', function( evt ) {
				var fileLoader = evt.data.fileLoader;

				fileLoader.xhr.open( 'POST', fileLoader.uploadUrl, true );

				// Adding file to event's data by default - allows overwriting it by user's event listeners. (#13518)
				evt.data.requestData.upload = { file: fileLoader.file, name: fileLoader.fileName };
			}, null, null, 5 );

			editor.on( 'fileUploadRequest', function( evt ) {
				var fileLoader = evt.data.fileLoader,
					$formData = new FormData(),
					requestData = evt.data.requestData;

				for ( var name in requestData ) {
					var value = requestData[ name ];

					// Treating files in special way
					if ( typeof value === 'object' && value.file ) {
						$formData.append( name, value.file, value.name );
					}
					else {
						$formData.append( name, value );
					}
				}
				// Append token preventing CSRF attacks.
				$formData.append( 'ckCsrfToken', CKEDITOR.tools.getCsrfToken() );

				fileLoader.xhr.send( $formData );
			}, null, null, 999 );

			/**
			 * Event fired when the {CKEDITOR.fileTools.fileLoader file upload} response is received and needs to be parsed.
			 * If the event is not {@link CKEDITOR.eventInfo#stop stopped} or {@link CKEDITOR.eventInfo#cancel canceled},
			 * the default response handler will be used. Refer to the
			 * [Uploading Dropped or Pasted Files](#!/guide/dev_file_upload) article for more information.
			 *
			 * @since 4.5
			 * @event fileUploadResponse
			 * @member CKEDITOR.editor
			 * @param data All data will be passed to {@link CKEDITOR.fileTools.fileLoader#responseData}.
			 * @param {CKEDITOR.fileTools.fileLoader} data.fileLoader A file loader instance.
			 * @param {String} data.message The message from the server. Needs to be set in the listener &mdash; see the example above.
			 * @param {String} data.fileName The file name on server. Needs to be set in the listener &mdash; see the example above.
			 * @param {String} data.url The URL to the uploaded file. Needs to be set in the listener &mdash; see the example above.
			 */
			editor.on( 'fileUploadResponse', function( evt ) {
				var fileLoader = evt.data.fileLoader,
					xhr = fileLoader.xhr,
					data = evt.data;

				try {
					var response = JSON.parse( xhr.responseText );

					// Error message does not need to mean that upload finished unsuccessfully.
					// It could mean that ex. file name was changes during upload due to naming collision.
					if ( response.error && response.error.message ) {
						data.message = response.error.message;
					}

					// But !uploaded means error.
					if ( !response.uploaded ) {
						evt.cancel();
					} else {
						for ( var i in response ) {
							data[ i ] = response[ i ];
						}
					}
				} catch ( err ) {
					// Response parsing error.
					data.message = fileLoader.lang.filetools.responseError;
					CKEDITOR.warn( 'filetools-response-error', { responseText: xhr.responseText } );

					evt.cancel();
				}
			}, null, null, 999 );
		}
	} );

	/**
	 * File loader repository. It allows you to create and get {@link CKEDITOR.fileTools.fileLoader file loaders}.
	 *
	 * An instance of the repository is available as the {@link CKEDITOR.editor#uploadRepository}.
	 *
	 *		var loader = editor.uploadRepository.create( file );
	 *		loader.loadAndUpload( 'http://foo/bar' );
	 *
	 * To find more information about handling files see the {@link CKEDITOR.fileTools.fileLoader} class.
	 *
	 * @since 4.5
	 * @class CKEDITOR.fileTools.uploadRepository
	 * @mixins CKEDITOR.event
	 * @constructor Creates an instance of the repository.
	 * @param {CKEDITOR.editor} editor Editor instance. Used only to get the language data.
	 */
	function UploadRepository( editor ) {
		this.editor = editor;

		this.loaders = [];
	}

	UploadRepository.prototype = {
		/**
		 * Creates a {@link CKEDITOR.fileTools.fileLoader file loader} instance with a unique ID.
		 * The instance can be later retrieved from the repository using the {@link #loaders} array.
		 *
		 * Fires the {@link CKEDITOR.fileTools.uploadRepository#instanceCreated instanceCreated} event.
		 *
		 * @param {Blob/String} fileOrData See {@link CKEDITOR.fileTools.fileLoader}.
		 * @param {String} fileName See {@link CKEDITOR.fileTools.fileLoader}.
		 * @returns {CKEDITOR.fileTools.fileLoader} The created file loader instance.
		 */
		create: function( fileOrData, fileName ) {
			var id = this.loaders.length,
				loader = new FileLoader( this.editor, fileOrData, fileName );

			loader.id = id;
			this.loaders[ id ] = loader;

			this.fire( 'instanceCreated', loader );

			return loader;
		},

		/**
		 * Returns `true` if all loaders finished their jobs.
		 *
		 * @returns {Boolean} `true` if all loaders finished their job, `false` otherwise.
		 */
		isFinished: function() {
			for ( var id = 0; id < this.loaders.length; ++id ) {
				if ( !this.loaders[ id ].isFinished() ) {
					return false;
				}
			}

			return true;
		}

		/**
		 * Array of loaders created by the {@link #create} method. Loaders' {@link CKEDITOR.fileTools.fileLoader#id IDs}
		 * are indexes.
		 *
		 * @readonly
		 * @property {CKEDITOR.fileTools.fileLoader[]} loaders
		 */

		/**
		 * Event fired when the {@link CKEDITOR.fileTools.fileLoader file loader} is created.
		 *
		 * @event instanceCreated
		 * @param {CKEDITOR.fileTools.fileLoader} data Created file loader.
		 */
	};

	/**
	 * The `FileLoader` class is a wrapper which handles two file operations: loading the content of the file stored on
	 * the user's device into the memory and uploading the file to the server.
	 *
	 * There are two possible ways to crate a `FileLoader` instance: with a [Blob](https://developer.mozilla.org/en/docs/Web/API/Blob)
	 * (e.g. acquired from the {@link CKEDITOR.plugins.clipboard.dataTransfer#getFile} method) or with data as a Base64 string.
	 * Note that if the constructor gets the data as a Base64 string, there is no need to load the data, the data is already loaded.
	 *
	 * The `FileLoader` is created for a single load and upload process so if you abort the process,
	 * you need to create a new `FileLoader`.
	 *
	 * All process parameters are stored in public properties.
	 *
	 * `FileLoader` implements events so you can listen to them to react to changes. There are two types of events:
	 * events to notify the listeners about changes and an event that lets the listeners synchronize with current {@link #status}.
	 *
	 * The first group of events contains {@link #event-loading}, {@link #event-loaded}, {@link #event-uploading},
	 * {@link #event-uploaded}, {@link #event-error} and {@link #event-abort}. These events are called only once,
	 * when the {@link #status} changes.
	 *
	 * The second type is the {@link #event-update} event. It is fired every time the {@link #status} changes, the progress changes
	 * or the {@link #method-update} method is called. Is is created to synchronize the visual representation of the loader with
	 * its status. For example if the dialog window shows the upload progress, it should be refreshed on
	 * the {@link #event-update} listener. Then when the user closes and reopens this dialog, the {@link #method-update} method should
	 * be called to refresh the progress.
	 *
	 * Default request and response formats will work with CKFinder 2.4.3 and above. If you need a custom request
	 * or response handling you need to overwrite the default behavior using the {@link CKEDITOR.editor#fileUploadRequest} and
	 * {@link CKEDITOR.editor#fileUploadResponse} events. For more information see their documentation.
	 *
	 * To create a `FileLoader` instance, use the {@link CKEDITOR.fileTools.uploadRepository} class.
	 *
	 * Here is a simple `FileLoader` usage example:
	 *
	 *		editor.on( 'paste', function( evt ) {
	 *			for ( var i = 0; i < evt.data.dataTransfer.getFilesCount(); i++ ) {
	 *				var file = evt.data.dataTransfer.getFile( i );
	 *
	 *				if ( CKEDITOR.fileTools.isTypeSupported( file, /image\/png/ ) ) {
	 *					var loader = editor.uploadRepository.create( file );
	 *
	 *					loader.on( 'update', function() {
	 *						document.getElementById( 'uploadProgress' ).innerHTML = loader.status;
	 *					} );
	 *
	 *					loader.on( 'error', function() {
	 *						alert( 'Error!' );
	 *					} );
	 *
	 *					loader.loadAndUpload( 'http://upload.url/' );
	 *
	 *					evt.data.dataValue += 'loading...'
	 *				}
	 *			}
	 *		} );
	 *
	 * Note that `FileLoader` uses the native file API which is supported **since Internet Explorer 10**.
	 *
	 * @since 4.5
	 * @class CKEDITOR.fileTools.fileLoader
	 * @mixins CKEDITOR.event
	 * @constructor Creates an instance of the class and sets initial values for all properties.
	 * @param {CKEDITOR.editor} editor The editor instance. Used only to get language data.
	 * @param {Blob/String} fileOrData A [blob object](https://developer.mozilla.org/en/docs/Web/API/Blob) or a data
	 * string encoded with Base64.
	 * @param {String} [fileName] The file name. If not set and the second parameter is a file, then its name will be used.
	 * If not set and the second parameter is a Base64 data string, then the file name will be created based on
	 * the {@link CKEDITOR.config#fileTools_defaultFileName} option.
	 */
	function FileLoader( editor, fileOrData, fileName ) {
		var mimeParts,
			defaultFileName = editor.config.fileTools_defaultFileName;

		this.editor = editor;
		this.lang = editor.lang;

		if ( typeof fileOrData === 'string' ) {
			// Data is already loaded from disc.
			this.data = fileOrData;
			this.file = dataToFile( this.data );
			this.total = this.file.size;
			this.loaded = this.total;
		} else {
			this.data = null;
			this.file = fileOrData;
			this.total = this.file.size;
			this.loaded = 0;
		}

		if ( fileName ) {
			this.fileName = fileName;
		} else if ( this.file.name ) {
			this.fileName = this.file.name;
		} else {
			mimeParts = this.file.type.split( '/' );

			if ( defaultFileName ) {
				mimeParts[ 0 ] = defaultFileName;
			}

			this.fileName = mimeParts.join( '.' );
		}

		this.uploaded = 0;
		this.uploadTotal = null;

		this.responseData = null;

		this.status = 'created';

		this.abort = function() {
			this.changeStatus( 'abort' );
		};
	}

	/**
	 * The loader status. Possible values:
	 *
	 * * `created` &ndash; The loader was created, but neither load nor upload started.
	 * * `loading` &ndash; The file is being loaded from the user's storage.
	 * * `loaded` &ndash; The file was loaded, the process is finished.
	 * * `uploading` &ndash; The file is being uploaded to the server.
	 * * `uploaded` &ndash; The file was uploaded, the process is finished.
	 * * `error` &ndash; The process stops because of an error, more details are available in the {@link #message} property.
	 * * `abort` &ndash; The process was stopped by the user.
	 *
	 * @property {String} status
	 */

	/**
	 * String data encoded with Base64. If the `FileLoader` is created with a Base64 string, the `data` is that string.
	 * If a file was passed to the constructor, the data is `null` until loading is completed.
	 *
	 * @readonly
	 * @property {String} data
	 */

	/**
	 * File object which represents the handled file. This property is set for both constructor options (file or data).
	 *
	 * @readonly
	 * @property {Blob} file
	 */

	/**
	 * The name of the file. If there is no file name, it is created by using the
	 * {@link CKEDITOR.config#fileTools_defaultFileName} option.
	 *
	 * @readonly
	 * @property {String} fileName
	 */

	/**
	 * The number of loaded bytes. If the `FileLoader` was created with a data string,
	 * the loaded value equals the {@link #total} value.
	 *
	 * @readonly
	 * @property {Number} loaded
	 */

	/**
	 * The number of uploaded bytes.
	 *
	 * @readonly
	 * @property {Number} uploaded
	 */

	/**
	 * The total file size in bytes.
	 *
	 * @readonly
	 * @property {Number} total
	 */

	/**
<<<<<<< HEAD
	 * All data received in the response from the server. If the server returns addition data, it will be available
=======
	 * All data received in the response from the server. If the server returns additional data, it will be available
>>>>>>> d70db23f
	 * in this property.
	 *
	 * It contains all data set in the {@link CKEDITOR.editor#fileUploadResponse} event listener.
	 *
	 * @readonly
	 * @property {Object} responseData
	 */

	/**
	 * The total size of upload data in bytes.
	 * If the `xhr.upload` object is present, this value will indicate the total size of the request payload, not only the file
	 * size itself. If the `xhr.upload` object is not available and the real upload size cannot be obtained, this value will
	 * be equal to {@link #total}. It has a `null` value until the upload size is known.
	 *
	 * 		loader.on( 'update', function() {
	 * 			// Wait till uploadTotal is present.
	 * 			if ( loader.uploadTotal ) {
	 * 				console.log( 'uploadTotal: ' + loader.uploadTotal );
	 * 			}
	 * 		});
	 *
	 * @readonly
	 * @property {Number} uploadTotal
	 */

	/**
	 * The error message or additional information received from the server.
	 *
	 * @readonly
	 * @property {String} message
	 */

	/**
	 * The URL to the file when it is uploaded or received from the server.
	 *
	 * @readonly
	 * @property {String} url
	 */

	/**
	 * The target of the upload.
	 *
	 * @readonly
	 * @property {String} uploadUrl
	 */

	/**
	 *
	 * Native `FileReader` reference used to load the file.
	 *
	 * @readonly
	 * @property {FileReader} reader
	 */

	/**
	 * Native `XMLHttpRequest` reference used to upload the file.
	 *
	 * @readonly
	 * @property {XMLHttpRequest} xhr
	 */

	/**
	 * If `FileLoader` was created using {@link CKEDITOR.fileTools.uploadRepository},
	 * it gets an identifier which is stored in this property.
	 *
	 * @readonly
	 * @property {Number} id
	 */

	/**
	 * Aborts the process.
	 *
	 * This method has a different behavior depending on the current {@link #status}.
	 *
	 * * If the {@link #status} is `loading` or `uploading`, current operation will be aborted.
	 * * If the {@link #status} is `created`, `loading` or `uploading`, the {@link #status} will be changed to `abort`
	 * and the {@link #event-abort} event will be called.
	 * * If the {@link #status} is `loaded`, `uploaded`, `error` or `abort`, this method will do nothing.
	 *
	 * @method abort
	 */

	FileLoader.prototype = {
		/**
		 * Loads a file from the storage on the user's device to the `data` attribute and uploads it to the server.
		 *
		 * The order of {@link #status statuses} for a successful load and upload is:
		 *
		 * * `created`,
		 * * `loading`,
		 * * `uploading`,
		 * * `uploaded`.
		 *
		 * @param {String} url The upload URL.
		 * @param {Object} [additionalRequestParameters] Additional parameters that would be passed to
	 	 * the {@link CKEDITOR.editor#fileUploadRequest} event.
		 */
		loadAndUpload: function( url, additionalRequestParameters ) {
			var loader = this;

			this.once( 'loaded', function( evt ) {
				// Cancel both 'loaded' and 'update' events,
				// because 'loaded' is terminated state.
				evt.cancel();

				loader.once( 'update', function( evt ) {
					evt.cancel();
				}, null, null, 0 );

				// Start uploading.
				loader.upload( url, additionalRequestParameters );
			}, null, null, 0 );

			this.load();
		},

		/**
		 * Loads a file from the storage on the user's device to the `data` attribute.
		 *
		 * The order of the {@link #status statuses} for a successful load is:
		 *
		 * * `created`,
		 * * `loading`,
		 * * `loaded`.
		 */
		load: function() {
			var loader = this;

			this.reader = new FileReader();

			var reader = this.reader;

			loader.changeStatus( 'loading' );

			this.abort = function() {
				loader.reader.abort();
			};

			reader.onabort = function() {
				loader.changeStatus( 'abort' );
			};

			reader.onerror = function() {
				loader.message = loader.lang.filetools.loadError;
				loader.changeStatus( 'error' );
			};

			reader.onprogress = function( evt ) {
				loader.loaded = evt.loaded;
				loader.update();
			};

			reader.onload = function() {
				loader.loaded = loader.total;
				loader.data = reader.result;
				loader.changeStatus( 'loaded' );
			};

			reader.readAsDataURL( this.file );
		},

		/**
		 * Uploads a file to the server.
		 *
		 * The order of the {@link #status statuses} for a successful upload is:
		 *
		 * * `created`,
		 * * `uploading`,
		 * * `uploaded`.
		 *
		 * @param {String} url The upload URL.
		 * @param {Object} [additionalRequestParameters] Additional data that would be passed to
	 	 * the {@link CKEDITOR.editor#fileUploadRequest} event.
		 */
		upload: function( url, additionalRequestParameters ) {
			var requestData = additionalRequestParameters || {};

			if ( !url ) {
				this.message = this.lang.filetools.noUrlError;
				this.changeStatus( 'error' );
			} else {
				this.uploadUrl = url;

				this.xhr = new XMLHttpRequest();
				this.attachRequestListeners();

				if ( this.editor.fire( 'fileUploadRequest', { fileLoader: this, requestData: requestData } ) ) {
					this.changeStatus( 'uploading' );
				}
			}
		},

		/**
		 * Attaches listeners to the XML HTTP request object.
		 *
		 * @private
		 * @param {XMLHttpRequest} xhr XML HTTP request object.
		 */
		attachRequestListeners: function() {
			var loader = this,
				xhr = this.xhr;

			loader.abort = function() {
				xhr.abort();
				onAbort();
			};

			xhr.onerror = onError;
			xhr.onabort = onAbort;

			// #13533 - When xhr.upload is present attach onprogress, onerror and onabort functions to get actual upload
			// information.
			if ( xhr.upload ) {
				xhr.upload.onprogress = function( evt ) {
					if ( evt.lengthComputable ) {
						// Set uploadTotal with correct data.
						if ( !loader.uploadTotal ) {
							loader.uploadTotal = evt.total;
						}
						loader.uploaded = evt.loaded;
						loader.update();
					}
				};

				xhr.upload.onerror = onError;
				xhr.upload.onabort = onAbort;

			} else {
				// #13533 - If xhr.upload is not supported - fire update event anyway and set uploadTotal to file size.
				loader.uploadTotal = loader.total;
				loader.update();
			}

			xhr.onload = function() {
				// #13433 - Call update at the end of the upload. When xhr.upload object is not supported there will be
				// no update events fired during the whole process.
				loader.update();

				// #13433 - Check if loader was not aborted during last update.
				if ( loader.status == 'abort' ) {
					return;
				}

				loader.uploaded = loader.uploadTotal;

				if ( xhr.status < 200 || xhr.status > 299 ) {
					loader.message = loader.lang.filetools[ 'httpError' + xhr.status ];
					if ( !loader.message ) {
						loader.message = loader.lang.filetools.httpError.replace( '%1', xhr.status );
					}
					loader.changeStatus( 'error' );
				} else {
					var data = {
							fileLoader: loader
						},
						// Values to copy from event to FileLoader.
						valuesToCopy = [ 'message', 'fileName', 'url' ],
						success = loader.editor.fire( 'fileUploadResponse', data );

					for ( var i = 0; i < valuesToCopy.length; i++ ) {
						var key = valuesToCopy[ i ];
						if ( typeof data[ key ] === 'string' ) {
							loader[ key ] = data[ key ];
						}
					}

					// The whole response is also hold for use by uploadwidgets (#13519).
					loader.responseData = data;
					// But without reference to the loader itself.
					delete loader.responseData.fileLoader;

					if ( success === false ) {
						loader.changeStatus( 'error' );
					} else {
						loader.changeStatus( 'uploaded' );
					}
				}
			};

			function onError() {
				// Prevent changing status twice, when HHR.error and XHR.upload.onerror could be called together.
				if ( loader.status == 'error' ) {
					return;
				}

				loader.message = loader.lang.filetools.networkError;
				loader.changeStatus( 'error' );
			}

			function onAbort() {
				// Prevent changing status twice, when HHR.onabort and XHR.upload.onabort could be called together.
				if ( loader.status == 'abort' ) {
					return;
				}
				loader.changeStatus( 'abort' );
			}
		},

		/**
		 * Changes {@link #status} to the new status, updates the {@link #method-abort} method if needed and fires two events:
		 * new status and {@link #event-update}.
		 *
		 * @private
		 * @param {String} newStatus New status to be set.
		 */
		changeStatus: function( newStatus ) {
			this.status = newStatus;

			if ( newStatus == 'error' || newStatus == 'abort' ||
				newStatus == 'loaded' || newStatus == 'uploaded' ) {
				this.abort = function() {};
			}

			this.fire( newStatus );
			this.update();
		},

		/**
		 * Updates the state of the `FileLoader` listeners. This method should be called if the state of the visual representation
		 * of the upload process is out of synchronization and needs to be refreshed (e.g. because of an undo operation or
		 * because the dialog window with the upload is closed and reopened). Fires the {@link #event-update} event.
		 */
		update: function() {
			this.fire( 'update' );
		},

		/**
		 * Returns `true` if the loading and uploading finished (successfully or not), so the {@link #status} is
		 * `loaded`, `uploaded`, `error` or `abort`.
		 *
		 * @returns {Boolean} `true` if the loading and uploading finished.
		 */
		isFinished: function() {
			return !!this.status.match( /^(?:loaded|uploaded|error|abort)$/ );
		}

		/**
		 * Event fired when the {@link #status} changes to `loading`. It will be fired once for the `FileLoader`.
		 *
		 * @event loading
		 */

		/**
		 * Event fired when the {@link #status} changes to `loaded`. It will be fired once for the `FileLoader`.
		 *
		 * @event loaded
		 */

		/**
		 * Event fired when the {@link #status} changes to `uploading`. It will be fired once for the `FileLoader`.
		 *
		 * @event uploading
		 */

		/**
		 * Event fired when the {@link #status} changes to `uploaded`. It will be fired once for the `FileLoader`.
		 *
		 * @event uploaded
		 */

		/**
		 * Event fired when the {@link #status} changes to `error`. It will be fired once for the `FileLoader`.
		 *
		 * @event error
		 */

		/**
		 * Event fired when the {@link #status} changes to `abort`. It will be fired once for the `FileLoader`.
		 *
		 * @event abort
		 */

		/**
		 * Event fired every time the `FileLoader` {@link #status} or progress changes or the {@link #method-update} method is called.
		 * This event was designed to allow showing the visualization of the progress and refresh that visualization
		 * every time the status changes. Note that multiple `update` events may be fired with the same status.
		 *
		 * @event update
		 */
	};

	CKEDITOR.event.implementOn( UploadRepository.prototype );
	CKEDITOR.event.implementOn( FileLoader.prototype );

	var base64HeaderRegExp = /^data:(\S*?);base64,/;

	// Transforms Base64 string data into file and creates name for that file based on the mime type.
	//
	// @private
	// @param {String} data Base64 string data.
	// @returns {Blob} File.
	function dataToFile( data ) {
		var contentType = data.match( base64HeaderRegExp )[ 1 ],
			base64Data = data.replace( base64HeaderRegExp, '' ),
			byteCharacters = atob( base64Data ),
			byteArrays = [],
			sliceSize = 512,
			offset, slice, byteNumbers, i, byteArray;

		for ( offset = 0; offset < byteCharacters.length; offset += sliceSize ) {
			slice = byteCharacters.slice( offset, offset + sliceSize );

			byteNumbers = new Array( slice.length );
			for ( i = 0; i < slice.length; i++ ) {
				byteNumbers[ i ] = slice.charCodeAt( i );
			}

			byteArray = new Uint8Array( byteNumbers );

			byteArrays.push( byteArray );
		}

		return new Blob( byteArrays, { type: contentType } );
	}

	//
	// PUBLIC API -------------------------------------------------------------
	//

	// Two plugins extend this object.
	if ( !CKEDITOR.fileTools ) {
		/**
		 * Helpers to load and upload a file.
		 *
		 * @since 4.5
		 * @singleton
		 * @class CKEDITOR.fileTools
		 */
		CKEDITOR.fileTools = {};
	}

	CKEDITOR.tools.extend( CKEDITOR.fileTools, {
		uploadRepository: UploadRepository,
		fileLoader: FileLoader,

		/**
		 * Gets the upload URL from the {@link CKEDITOR.config configuration}. Because of backward compatibility
		 * the URL can be set using multiple configuration options.
		 *
		 * If the `type` is defined, then four configuration options will be checked in the following order
		 * (examples for `type='image'`):
		 *
		 * * `[type]UploadUrl`, e.g. {@link CKEDITOR.config#imageUploadUrl},
		 * * {@link CKEDITOR.config#uploadUrl},
		 * * `filebrowser[uppercased type]uploadUrl`, e.g. {@link CKEDITOR.config#filebrowserImageUploadUrl},
		 * * {@link CKEDITOR.config#filebrowserUploadUrl}.
		 *
		 * If the `type` is not defined, two configuration options will be checked:
		 *
		 * * {@link CKEDITOR.config#uploadUrl},
		 * * {@link CKEDITOR.config#filebrowserUploadUrl}.
		 *
		 * `filebrowser[type]uploadUrl` and `filebrowserUploadUrl` are checked for backward compatibility with the
		 * `filebrowser` plugin.
		 *
		 * For both `filebrowser[type]uploadUrl` and `filebrowserUploadUrl` `&responseType=json` is added to the end of the URL.
		 *
		 * @param {Object} config The configuration file.
		 * @param {String} [type] Upload file type.
		 * @returns {String/null} Upload URL or `null` if none of the configuration options were defined.
		 */
		getUploadUrl: function( config, type ) {
			var capitalize = CKEDITOR.tools.capitalize;

			if ( type && config[ type + 'UploadUrl' ] ) {
				return config[ type + 'UploadUrl' ];
			} else if ( config.uploadUrl ) {
				return config.uploadUrl;
			} else if ( type && config[ 'filebrowser' + capitalize( type, 1 ) + 'UploadUrl' ] ) {
				return config[ 'filebrowser' + capitalize( type, 1 ) + 'UploadUrl' ] + '&responseType=json';
			} else if ( config.filebrowserUploadUrl ) {
				return config.filebrowserUploadUrl + '&responseType=json';
			}

			return null;
		},

		/**
		 * Checks if the MIME type of the given file is supported.
		 *
		 * 		CKEDITOR.fileTools.isTypeSupported( { type: 'image/png' }, /image\/(png|jpeg)/ ); // true
		 * 		CKEDITOR.fileTools.isTypeSupported( { type: 'image/png' }, /image\/(gif|jpeg)/ ); // false
		 *
		 * @param {Blob} file The file to check.
		 * @param {RegExp} supportedTypes A regular expression to check the MIME type of the file.
		 * @returns {Boolean} `true` if the file type is supported.
		 */
		isTypeSupported: function( file, supportedTypes ) {
			return !!file.type.match( supportedTypes );
		}
	} );
} )();

/**
 * The URL where files should be uploaded.
 *
 * An empty string means that the option is disabled.
 *
 * @since 4.5
 * @cfg {String} [uploadUrl='']
 * @member CKEDITOR.config
 */

/**
 * Default file name (without extension) that will be used for files created from a Base64 data string
 * (for example for files pasted into the editor).
 * This name will be combined with the MIME type to create the full file name with the extension.
 *
 * If `fileTools_defaultFileName` is set to `default-name` and data's MIME type is `image/png`,
 * the resulting file name will be `default-name.png`.
 *
 * If `fileTools_defaultFileName` is not set, the file name will be created using only its MIME type.
 * For example for `image/png` the file name will be `image.png`.
 *
 * @since 4.5.3
 * @cfg {String} [fileTools_defaultFileName='']
 * @member CKEDITOR.config
 */<|MERGE_RESOLUTION|>--- conflicted
+++ resolved
@@ -33,13 +33,8 @@
 			 * @event fileUploadRequest
 			 * @member CKEDITOR.editor
 			 * @param data
-<<<<<<< HEAD
-			 * @param {CKEDITOR.fileTools.fileLoader} data.fileLoader File loader instance.
-			 * @param {Object} data.requestData Object containing all data to be sent to the server.
-=======
 			 * @param {CKEDITOR.fileTools.fileLoader} data.fileLoader A file loader instance.
 			 * @param {Object} data.requestData An object containing all data to be sent to the server.
->>>>>>> d70db23f
 			 */
 			editor.on( 'fileUploadRequest', function( evt ) {
 				var fileLoader = evt.data.fileLoader;
@@ -371,11 +366,7 @@
 	 */
 
 	/**
-<<<<<<< HEAD
-	 * All data received in the response from the server. If the server returns addition data, it will be available
-=======
 	 * All data received in the response from the server. If the server returns additional data, it will be available
->>>>>>> d70db23f
 	 * in this property.
 	 *
 	 * It contains all data set in the {@link CKEDITOR.editor#fileUploadResponse} event listener.
