/**
 * @license Copyright (c) 2003-2015, CKSource - Frederico Knabben. All rights reserved.
 * For licensing, see LICENSE.md or http://ckeditor.com/license
 */

/**
 * @fileOverview [Widget](http://ckeditor.com/addon/widget) plugin.
 */

'use strict';

( function() {
	var DRAG_HANDLER_SIZE = 15;

	CKEDITOR.plugins.add( 'widget', {
		// jscs:disable maximumLineLength
		lang: 'af,ar,ca,cs,cy,da,de,el,en,en-gb,eo,es,fa,fi,fr,gl,he,hr,hu,it,ja,km,ko,ku,nb,nl,no,pl,pt,pt-br,ru,sk,sl,sq,sv,tr,tt,uk,vi,zh,zh-cn', // %REMOVE_LINE_CORE%
		// jscs:enable maximumLineLength
		requires: 'lineutils,clipboard',
		onLoad: function() {
			CKEDITOR.addCss(
				'.cke_widget_wrapper{' +
					'position:relative;' +
					'outline:none' +
				'}' +
				'.cke_widget_inline{' +
					'display:inline-block' +
				'}' +
				'.cke_widget_wrapper:hover>.cke_widget_element{' +
					'outline:2px solid yellow;' +
					'cursor:default' +
				'}' +
				'.cke_widget_wrapper:hover .cke_widget_editable{' +
					'outline:2px solid yellow' +
				'}' +
				'.cke_widget_wrapper.cke_widget_focused>.cke_widget_element,' +
				// We need higher specificity than hover style.
				'.cke_widget_wrapper .cke_widget_editable.cke_widget_editable_focused{' +
					'outline:2px solid #ace' +
				'}' +
				'.cke_widget_editable{' +
					'cursor:text' +
				'}' +
				'.cke_widget_drag_handler_container{' +
					'position:absolute;' +
					'width:' + DRAG_HANDLER_SIZE + 'px;' +
					'height:0;' +
					// Initially drag handler should not be visible, until its position will be
					// calculated (#11177).
					// We need to hide unpositined handlers, so they don't extend
					// widget's outline far to the left (#12024).
					'display:none;' +
					'opacity:0.75;' +
					'transition:height 0s 0.2s;' + // Delay hiding drag handler.
					// Prevent drag handler from being misplaced (#11198).
					'line-height:0' +
				'}' +
				'.cke_widget_wrapper:hover>.cke_widget_drag_handler_container{' +
					'height:' + DRAG_HANDLER_SIZE + 'px;' +
					'transition:none' +
				'}' +
				'.cke_widget_drag_handler_container:hover{' +
					'opacity:1' +
				'}' +
				'img.cke_widget_drag_handler{' +
					'cursor:move;' +
					'width:' + DRAG_HANDLER_SIZE + 'px;' +
					'height:' + DRAG_HANDLER_SIZE + 'px;' +
					'display:inline-block' +
				'}' +
				'.cke_widget_mask{' +
					'position:absolute;' +
					'top:0;' +
					'left:0;' +
					'width:100%;' +
					'height:100%;' +
					'display:block' +
				'}' +
				'.cke_editable.cke_widget_dragging, .cke_editable.cke_widget_dragging *{' +
					'cursor:move !important' +
				'}'
			);
		},

		beforeInit: function( editor ) {
			/**
			 * An instance of widget repository. It contains all
			 * {@link CKEDITOR.plugins.widget.repository#registered registered widget definitions} and
			 * {@link CKEDITOR.plugins.widget.repository#instances initialized instances}.
			 *
			 *		editor.widgets.add( 'someName', {
			 *			// Widget definition...
			 *		} );
			 *
			 *		editor.widgets.registered.someName; // -> Widget definition
			 *
			 * @since 4.3
			 * @readonly
			 * @property {CKEDITOR.plugins.widget.repository} widgets
			 * @member CKEDITOR.editor
			 */
			editor.widgets = new Repository( editor );
		},

		afterInit: function( editor ) {
			addWidgetButtons( editor );
			setupContextMenu( editor );
		}
	} );

	/**
	 * Widget repository. It keeps track of all {@link #registered registered widget definitions} and
	 * {@link #instances initialized instances}. An instance of the repository is available under
	 * the {@link CKEDITOR.editor#widgets} property.
	 *
	 * @class CKEDITOR.plugins.widget.repository
	 * @mixins CKEDITOR.event
	 * @constructor Creates a widget repository instance. Note that the widget plugin automatically
	 * creates a repository instance which is available under the {@link CKEDITOR.editor#widgets} property.
	 * @param {CKEDITOR.editor} editor The editor instance for which the repository will be created.
	 */
	function Repository( editor ) {
		/**
		 * The editor instance for which this repository was created.
		 *
		 * @readonly
		 * @property {CKEDITOR.editor} editor
		 */
		this.editor = editor;

		/**
		 * A hash of registered widget definitions (definition name => {@link CKEDITOR.plugins.widget.definition}).
		 *
		 * To register a definition use the {@link #add} method.
		 *
		 * @readonly
		 */
		this.registered = {};

		/**
		 * An object containing initialized widget instances (widget id => {@link CKEDITOR.plugins.widget}).
		 *
		 * @readonly
		 */
		this.instances = {};

		/**
		 * An array of selected widget instances.
		 *
		 * @readonly
		 * @property {CKEDITOR.plugins.widget[]} selected
		 */
		this.selected = [];

		/**
		 * The focused widget instance. See also {@link CKEDITOR.plugins.widget#event-focus}
		 * and {@link CKEDITOR.plugins.widget#event-blur} events.
		 *
		 *		editor.on( 'selectionChange', function() {
		 *			if ( editor.widgets.focused ) {
		 *				// Do something when a widget is focused...
		 *			}
		 *		} );
		 *
		 * @readonly
		 * @property {CKEDITOR.plugins.widget} focused
		 */
		this.focused = null;

		/**
		 * The widget instance that contains the nested editable which is currently focused.
		 *
		 * @readonly
		 * @property {CKEDITOR.plugins.widget} widgetHoldingFocusedEditable
		 */
		this.widgetHoldingFocusedEditable = null;

		this._ = {
			nextId: 0,
			upcasts: [],
			upcastCallbacks: [],
			filters: {}
		};

		setupWidgetsLifecycle( this );
		setupSelectionObserver( this );
		setupMouseObserver( this );
		setupKeyboardObserver( this );
		setupDragAndDrop( this );
		setupNativeCutAndCopy( this );
	}

	Repository.prototype = {
		/**
		 * Minimum interval between selection checks.
		 *
		 * @private
		 */
		MIN_SELECTION_CHECK_INTERVAL: 500,

		/**
		 * Adds a widget definition to the repository. Fires the {@link CKEDITOR.editor#widgetDefinition} event
		 * which allows to modify the widget definition which is going to be registered.
		 *
		 * @param {String} name The name of the widget definition.
		 * @param {CKEDITOR.plugins.widget.definition} widgetDef Widget definition.
		 * @returns {CKEDITOR.plugins.widget.definition}
		 */
		add: function( name, widgetDef ) {
			// Create prototyped copy of original widget definition, so we won't modify it.
			widgetDef = CKEDITOR.tools.prototypedCopy( widgetDef );
			widgetDef.name = name;

			widgetDef._ = widgetDef._ || {};

			this.editor.fire( 'widgetDefinition', widgetDef );

			if ( widgetDef.template )
				widgetDef.template = new CKEDITOR.template( widgetDef.template );

			addWidgetCommand( this.editor, widgetDef );
			addWidgetProcessors( this, widgetDef );

			this.registered[ name ] = widgetDef;

			return widgetDef;
		},

		/**
		 * Adds a callback for element upcasting. Each callback will be executed
		 * for every element which is later tested by upcast methods. If a callback
		 * returns `false`, the element will not be upcasted.
		 *
		 *		// Images with the "banner" class will not be upcasted (e.g. to the image widget).
		 *		editor.widgets.addUpcastCallback( function( element ) {
		 *			if ( element.name == 'img' && element.hasClass( 'banner' ) )
		 *				return false;
		 *		} );
		 *
		 * @param {Function} callback
		 * @param {CKEDITOR.htmlParser.element} callback.element
		 */
		addUpcastCallback: function( callback ) {
			this._.upcastCallbacks.push( callback );
		},

		/**
		 * Checks the selection to update widget states (selection and focus).
		 *
		 * This method is triggered by the {@link #event-checkSelection} event.
		 */
		checkSelection: function() {
			var sel = this.editor.getSelection(),
				selectedElement = sel.getSelectedElement(),
				updater = stateUpdater( this ),
				widget;

			// Widget is focused so commit and finish checking.
			if ( selectedElement && ( widget = this.getByElement( selectedElement, true ) ) )
				return updater.focus( widget ).select( widget ).commit();

			var range = sel.getRanges()[ 0 ];

			// No ranges or collapsed range mean that nothing is selected, so commit and finish checking.
			if ( !range || range.collapsed )
				return updater.commit();

			// Range is not empty, so create walker checking for wrappers.
			var walker = new CKEDITOR.dom.walker( range ),
				wrapper;

			walker.evaluator = Widget.isDomWidgetWrapper;

			while ( ( wrapper = walker.next() ) )
				updater.select( this.getByElement( wrapper ) );

			updater.commit();
		},

		/**
		 * Checks if all widget instances are still present in the DOM.
		 * Destroys those instances that are not present.
		 * Reinitializes widgets on widget wrappers for which widget instances
		 * cannot be found. Takes nested widgets into account, too.
		 *
		 * This method triggers the {@link #event-checkWidgets} event whose listeners
		 * can cancel the method's execution or modify its options.
		 *
		 * @param [options] The options object.
		 * @param {Boolean} [options.initOnlyNew] Initializes widgets only on newly wrapped
		 * widget elements (those which still have the `cke_widget_new` class). When this option is
		 * set to `true`, widgets which were invalidated (e.g. by replacing with a cloned DOM structure)
		 * will not be reinitialized. This makes the check faster.
		 * @param {Boolean} [options.focusInited] If only one widget is initialized by
		 * the method, it will be focused.
		 */
		checkWidgets: function( options ) {
			this.fire( 'checkWidgets', CKEDITOR.tools.copy( options || {} ) );
		},

		/**
		 * Removes the widget from the editor and moves the selection to the closest
		 * editable position if the widget was focused before.
		 *
		 * @param {CKEDITOR.plugins.widget} widget The widget instance to be deleted.
		 */
		del: function( widget ) {
			if ( this.focused === widget ) {
				var editor = widget.editor,
					range = editor.createRange(),
					found;

				// If haven't found place for caret on the default side,
				// try to find it on the other side.
				if ( !( found = range.moveToClosestEditablePosition( widget.wrapper, true ) ) )
					found = range.moveToClosestEditablePosition( widget.wrapper, false );

				if ( found )
					editor.getSelection().selectRanges( [ range ] );
			}

			widget.wrapper.remove();
			this.destroy( widget, true );
		},

		/**
		 * Destroys the widget instance and all its nested widgets (widgets inside its nested editables).
		 *
		 * @param {CKEDITOR.plugins.widget} widget The widget instance to be destroyed.
		 * @param {Boolean} [offline] Whether the widget is offline (detached from the DOM tree) &mdash;
		 * in this case the DOM (attributes, classes, etc.) will not be cleaned up.
		 */
		destroy: function( widget, offline ) {
			if ( this.widgetHoldingFocusedEditable === widget )
				setFocusedEditable( this, widget, null, offline );

			widget.destroy( offline );
			delete this.instances[ widget.id ];
			this.fire( 'instanceDestroyed', widget );
		},

		/**
		 * Destroys all widget instances.
		 *
		 * @param {Boolean} [offline] Whether the widgets are offline (detached from the DOM tree) &mdash;
		 * in this case the DOM (attributes, classes, etc.) will not be cleaned up.
		 * @param {CKEDITOR.dom.element} [container] The container within widgets will be destroyed.
		 * This option will be ignored if the `offline` flag was set to `true`, because in such case
		 * it is not possible to find widgets within the passed block.
		 */
		destroyAll: function( offline, container ) {
			var widget,
				id,
				instances = this.instances;

			if ( container && !offline ) {
				var wrappers = container.find( '.cke_widget_wrapper' ),
					l = wrappers.count(),
					i = 0;

				// Length is constant, because this is not a live node list.
				// Note: since querySelectorAll returns nodes in document order,
				// outer widgets are always placed before their nested widgets and therefore
				// are destroyed before them.
				for ( ; i < l; ++i ) {
					widget = this.getByElement( wrappers.getItem( i ), true );
					// Widget might not be found, because it could be a nested widget,
					// which would be destroyed when destroying its parent.
					if ( widget )
						this.destroy( widget );
				}

				return;
			}

			for ( id in instances ) {
				widget = instances[ id ];
				this.destroy( widget, offline );
			}
		},

		/**
		 * Finalizes a process of widget creation. This includes:
		 *
		 * * inserting widget element into editor,
		 * * marking widget instance as ready (see {@link CKEDITOR.plugins.widget#event-ready}),
		 * * focusing widget instance.
		 *
		 * This method is used by the default widget's command and is called
		 * after widget's dialog (if set) is closed. It may also be used in a
		 * customized process of widget creation and insertion.
		 *
		 *		widget.once( 'edit', function() {
		 *			// Finalize creation only of not ready widgets.
		 *			if ( widget.isReady() )
		 *				return;
		 *
		 *			// Cancel edit event to prevent automatic widget insertion.
		 *			evt.cancel();
		 *
		 *			CustomDialog.open( widget.data, function saveCallback( savedData ) {
		 *				// Cache the container, because widget may be destroyed while saving data,
		 *				// if this process will require some deep transformations.
		 *				var container = widget.wrapper.getParent();
		 *
		 *				widget.setData( savedData );
		 *
		 *				// Widget will be retrieved from container and inserted into editor.
		 *				editor.widgets.finalizeCreation( container );
		 *			} );
		 *		} );
		 *
		 * @param {CKEDITOR.dom.element/CKEDITOR.dom.documentFragment} container The element
		 * or document fragment which contains widget wrapper. The container is used, so before
		 * finalizing creation the widget can be freely transformed (even destroyed and reinitialized).
		 */
		finalizeCreation: function( container ) {
			var wrapper = container.getFirst();
			if ( wrapper && Widget.isDomWidgetWrapper( wrapper ) ) {
				this.editor.insertElement( wrapper );

				var widget = this.getByElement( wrapper );
				// Fire postponed #ready event.
				widget.ready = true;
				widget.fire( 'ready' );
				widget.focus();
			}
		},

		/**
		 * Finds a widget instance which contains a given element. The element will be the {@link CKEDITOR.plugins.widget#wrapper wrapper}
		 * of the returned widget or a descendant of this {@link CKEDITOR.plugins.widget#wrapper wrapper}.
		 *
		 *		editor.widgets.getByElement( someWidget.wrapper ); // -> someWidget
		 *		editor.widgets.getByElement( someWidget.parts.caption ); // -> someWidget
		 *
		 *		// Check wrapper only:
		 *		editor.widgets.getByElement( someWidget.wrapper, true ); // -> someWidget
		 *		editor.widgets.getByElement( someWidget.parts.caption, true ); // -> null
		 *
		 * @param {CKEDITOR.dom.element} element The element to be checked.
		 * @param {Boolean} [checkWrapperOnly] If set to `true`, the method will not check wrappers' descendants.
		 * @returns {CKEDITOR.plugins.widget} The widget instance or `null`.
		 */
		getByElement: ( function() {
			var validWrapperElements = { div: 1, span: 1 };
			function getWidgetId( element ) {
				return element.is( validWrapperElements ) && element.data( 'cke-widget-id' );
			}

			return function( element, checkWrapperOnly ) {
				if ( !element )
					return null;

				var id = getWidgetId( element );

				// There's no need to check element parents if element is a wrapper.
				if ( !checkWrapperOnly && !id ) {
					var limit = this.editor.editable();

					// Try to find a closest ascendant which is a widget wrapper.
					do {
						element = element.getParent();
					} while ( element && !element.equals( limit ) && !( id = getWidgetId( element ) ) );
				}

				return this.instances[ id ] || null;
			};
		} )(),

		/**
		 * Initializes a widget on a given element if the widget has not been initialized on it yet.
		 *
		 * @param {CKEDITOR.dom.element} element The future widget element.
		 * @param {String/CKEDITOR.plugins.widget.definition} [widgetDef] Name of a widget or a widget definition.
		 * The widget definition should be previously registered by using the
		 * {@link CKEDITOR.plugins.widget.repository#add} method.
		 * @param [startupData] Widget startup data (has precedence over default one).
		 * @returns {CKEDITOR.plugins.widget} The widget instance or `null` if a widget could not be initialized on
		 * a given element.
		 */
		initOn: function( element, widgetDef, startupData ) {
			if ( !widgetDef )
				widgetDef = this.registered[ element.data( 'widget' ) ];
			else if ( typeof widgetDef == 'string' )
				widgetDef = this.registered[ widgetDef ];

			if ( !widgetDef )
				return null;

			// Wrap element if still wasn't wrapped (was added during runtime by method that skips dataProcessor).
			var wrapper = this.wrapElement( element, widgetDef.name );

			if ( wrapper ) {
				// Check if widget wrapper is new (widget hasn't been initialized on it yet).
				// This class will be removed by widget constructor to avoid locking snapshot twice.
				if ( wrapper.hasClass( 'cke_widget_new' ) ) {
					var widget = new Widget( this, this._.nextId++, element, widgetDef, startupData );

					// Widget could be destroyed when initializing it.
					if ( widget.isInited() ) {
						this.instances[ widget.id ] = widget;

						return widget;
					} else {
						return null;
					}
				}

				// Widget already has been initialized, so try to get widget by element.
				// Note - it may happen that other instance will returned than the one created above,
				// if for example widget was destroyed and reinitialized.
				return this.getByElement( element );
			}

			// No wrapper means that there's no widget for this element.
			return null;
		},

		/**
		 * Initializes widgets on all elements which were wrapped by {@link #wrapElement} and
		 * have not been initialized yet.
		 *
		 * @param {CKEDITOR.dom.element} [container=editor.editable()] The container which will be checked for not
		 * initialized widgets. Defaults to editor's {@link CKEDITOR.editor#editable editable} element.
		 * @returns {CKEDITOR.plugins.widget[]} Array of widget instances which have been initialized.
		 * Note: Only first-level widgets are returned &mdash; without nested widgets.
		 */
		initOnAll: function( container ) {
			var newWidgets = ( container || this.editor.editable() ).find( '.cke_widget_new' ),
				newInstances = [],
				instance;

			for ( var i = newWidgets.count(); i--; ) {
				instance = this.initOn( newWidgets.getItem( i ).getFirst( Widget.isDomWidgetElement ) );
				if ( instance )
					newInstances.push( instance );
			}

			return newInstances;
		},

		/**
		 * Allows to listen to events on specific types of widgets, even if they are not created yet.
		 *
		 * Please note that this method inherits parameters from the {@link CKEDITOR.event#method-on} method with one
		 * extra parameter at the beginning which is the widget name.
		 *
		 *		editor.widgets.onWidget( 'image', 'action', function( evt ) {
		 *			// Event `action` occurs on `image` widget.
		 *		} );
		 *
		 * @since 4.5
		 * @param {String} widgetName
		 * @param {String} eventName
		 * @param {Function} listenerFunction
		 * @param {Object} [scopeObj]
		 * @param {Object} [listenerData]
		 * @param {Number} [priority=10]
		 */
		onWidget: function( widgetName ) {
			var args = Array.prototype.slice.call( arguments );

			args.shift();

			for ( var i in this.instances ) {
				var instance = this.instances[ i ];

				if ( instance.name == widgetName ) {
					instance.on.apply( instance, args );
				}
			}

			this.on( 'instanceCreated', function( evt ) {
				var widget = evt.data;

				if ( widget.name == widgetName ) {
					widget.on.apply( widget, args );
				}
			} );
		},

		/**
		 * Parses element classes string and returns an object
		 * whose keys contain class names. Skips all `cke_*` classes.
		 *
		 * This method is used by the {@link CKEDITOR.plugins.widget#getClasses} method and
		 * may be used when overriding that method.
		 *
		 * @since 4.4
		 * @param {String} classes String (value of `class` attribute).
		 * @returns {Object} Object containing classes or `null` if no classes found.
		 */
		parseElementClasses: function( classes ) {
			if ( !classes )
				return null;

			classes = CKEDITOR.tools.trim( classes ).split( /\s+/ );

			var cl,
				obj = {},
				hasClasses = 0;

			while ( ( cl = classes.pop() ) ) {
				if ( cl.indexOf( 'cke_' ) == -1 )
					obj[ cl ] = hasClasses = 1;
			}

			return hasClasses ? obj : null;
		},

		/**
		 * Wraps an element with a widget's non-editable container.
		 *
		 * If this method is called on an {@link CKEDITOR.htmlParser.element}, then it will
		 * also take care of fixing the DOM after wrapping (the wrapper may not be allowed in element's parent).
		 *
		 * @param {CKEDITOR.dom.element/CKEDITOR.htmlParser.element} element The widget element to be wrapped.
		 * @param {String} [widgetName] The name of the widget definition. Defaults to element's `data-widget`
		 * attribute value.
		 * @returns {CKEDITOR.dom.element/CKEDITOR.htmlParser.element} The wrapper element or `null` if
		 * the widget definition of this name is not registered.
		 */
		wrapElement: function( element, widgetName ) {
			var wrapper = null,
				widgetDef,
				isInline;

			if ( element instanceof CKEDITOR.dom.element ) {
				widgetDef = this.registered[ widgetName || element.data( 'widget' ) ];
				if ( !widgetDef )
					return null;

				// Do not wrap already wrapped element.
				wrapper = element.getParent();
				if ( wrapper && wrapper.type == CKEDITOR.NODE_ELEMENT && wrapper.data( 'cke-widget-wrapper' ) )
					return wrapper;

				// If attribute isn't already set (e.g. for pasted widget), set it.
				if ( !element.hasAttribute( 'data-cke-widget-keep-attr' ) )
					element.data( 'cke-widget-keep-attr', element.data( 'widget' ) ? 1 : 0 );
				if ( widgetName )
					element.data( 'widget', widgetName );

				isInline = isWidgetInline( widgetDef, element.getName() );

				wrapper = new CKEDITOR.dom.element( isInline ? 'span' : 'div' );
				wrapper.setAttributes( getWrapperAttributes( isInline ) );

				wrapper.data( 'cke-display-name', widgetDef.pathName ? widgetDef.pathName : element.getName() );

				// Replace element unless it is a detached one.
				if ( element.getParent( true ) )
					wrapper.replace( element );
				element.appendTo( wrapper );
			}
			else if ( element instanceof CKEDITOR.htmlParser.element ) {
				widgetDef = this.registered[ widgetName || element.attributes[ 'data-widget' ] ];
				if ( !widgetDef )
					return null;

				wrapper = element.parent;
				if ( wrapper && wrapper.type == CKEDITOR.NODE_ELEMENT && wrapper.attributes[ 'data-cke-widget-wrapper' ] )
					return wrapper;

				// If attribute isn't already set (e.g. for pasted widget), set it.
				if ( !( 'data-cke-widget-keep-attr' in element.attributes ) )
					element.attributes[ 'data-cke-widget-keep-attr' ] = element.attributes[ 'data-widget' ] ? 1 : 0;
				if ( widgetName )
					element.attributes[ 'data-widget' ] = widgetName;

				isInline = isWidgetInline( widgetDef, element.name );

				wrapper = new CKEDITOR.htmlParser.element( isInline ? 'span' : 'div', getWrapperAttributes( isInline ) );

				wrapper.attributes[ 'data-cke-display-name' ] = widgetDef.pathName ? widgetDef.pathName : element.name;

				var parent = element.parent,
					index;

				// Don't detach already detached element.
				if ( parent ) {
					index = element.getIndex();
					element.remove();
				}

				wrapper.add( element );

				// Insert wrapper fixing DOM (splitting parents if wrapper is not allowed inside them).
				parent && insertElement( parent, index, wrapper );
			}

			return wrapper;
		},

		// Expose for tests.
		_tests_createEditableFilter: createEditableFilter
	};

	CKEDITOR.event.implementOn( Repository.prototype );

	/**
	 * An event fired when a widget instance is created, but before it is fully initialized.
	 *
	 * @event instanceCreated
	 * @param {CKEDITOR.plugins.widget} data The widget instance.
	 */

	/**
	 * An event fired when a widget instance was destroyed.
	 *
	 * See also {@link CKEDITOR.plugins.widget#event-destroy}.
	 *
	 * @event instanceDestroyed
	 * @param {CKEDITOR.plugins.widget} data The widget instance.
	 */

	/**
	 * An event fired to trigger the selection check.
	 *
	 * See the {@link #method-checkSelection} method.
	 *
	 * @event checkSelection
	 */

	/**
	 * An event fired by the the {@link #method-checkWidgets} method.
	 *
	 * It can be canceled in order to stop the {@link #method-checkWidgets}
	 * method execution or the event listener can modify the method's options.
	 *
	 * @event checkWidgets
	 * @param [data]
	 * @param {Boolean} [data.initOnlyNew] Initialize widgets only on newly wrapped
	 * widget elements (those which still have the `cke_widget_new` class). When this option is
	 * set to `true`, widgets which were invalidated (e.g. by replacing with a cloned DOM structure)
	 * will not be reinitialized. This makes the check faster.
	 * @param {Boolean} [data.focusInited] If only one widget is initialized by
	 * the method, it will be focused.
	 */


	/**
	 * An instance of a widget. Together with {@link CKEDITOR.plugins.widget.repository} these
	 * two classes constitute the core of the Widget System.
	 *
	 * Note that neither the repository nor the widget instances can be created by using their constructors.
	 * A repository instance is automatically set up by the Widget plugin and is accessible under
	 * {@link CKEDITOR.editor#widgets}, while widget instances are created and destroyed by the repository.
	 *
	 * To create a widget, first you need to {@link CKEDITOR.plugins.widget.repository#add register} its
	 * {@link CKEDITOR.plugins.widget.definition definition}:
	 *
	 *		editor.widgets.add( 'simplebox', {
	 *			upcast: function( element ) {
	 *				// Defines which elements will become widgets.
	 *				if ( element.hasClass( 'simplebox' ) )
	 *					return true;
	 *			},
	 *			init: function() {
	 *				// ...
	 *			}
	 *		} );
	 *
	 * Once the widget definition is registered, widgets will be automatically
	 * created when loading data:
	 *
	 *		editor.setData( '<div class="simplebox">foo</div>', function() {
	 *			console.log( editor.widgets.instances ); // -> An object containing one instance.
	 *		} );
	 *
	 * It is also possible to create instances during runtime by using a command
	 * (if a {@link CKEDITOR.plugins.widget.definition#template} property was defined):
	 *
	 *		// You can execute an automatically defined command to
	 *		// insert a new simplebox widget or edit the one currently focused.
	 *		editor.execCommand( 'simplebox' );
	 *
	 * Note: Since CKEditor 4.5 widget's `startupData` can be passed as the command argument:
	 *
	 *		editor.execCommand( 'simplebox', {
	 *			startupData: {
	 *				align: 'left'
	 *			}
	 *		} );
	 *
	 * A widget can also be created in a completely custom way:
	 *
	 *		var element = editor.document.createElement( 'div' );
	 *		editor.insertElement( element );
	 *		var widget = editor.widgets.initOn( element, 'simplebox' );
	 *
	 * @since 4.3
	 * @class CKEDITOR.plugins.widget
	 * @mixins CKEDITOR.event
	 * @extends CKEDITOR.plugins.widget.definition
	 * @constructor Creates an instance of the widget class. Do not use it directly, but instead initialize widgets
	 * by using the {@link CKEDITOR.plugins.widget.repository#initOn} method or by the upcasting system.
	 * @param {CKEDITOR.plugins.widget.repository} widgetsRepo
	 * @param {Number} id Unique ID of this widget instance.
	 * @param {CKEDITOR.dom.element} element The widget element.
	 * @param {CKEDITOR.plugins.widget.definition} widgetDef Widget's registered definition.
	 * @param [startupData] Initial widget data. This data object will overwrite the default data and
	 * the data loaded from the DOM.
	 */
	function Widget( widgetsRepo, id, element, widgetDef, startupData ) {
		var editor = widgetsRepo.editor;

		// Extend this widget with widgetDef-specific methods and properties.
		CKEDITOR.tools.extend( this, widgetDef, {
			/**
			 * The editor instance.
			 *
			 * @readonly
			 * @property {CKEDITOR.editor}
			 */
			editor: editor,

			/**
			 * This widget's unique (per editor instance) ID.
			 *
			 * @readonly
			 * @property {Number}
			 */
			id: id,

			/**
			 * Whether this widget is an inline widget (based on an inline element unless
			 * forced otherwise by {@link CKEDITOR.plugins.widget.definition#inline}).
			 *
			 * **Note:** This option does not allow to turn a block element into an inline widget.
			 * However, it makes it possible to turn an inline element into a block widget or to
			 * force a correct type in case when automatic recognition fails.
			 *
			 * @readonly
			 * @property {Boolean}
			 */
			inline: element.getParent().getName() == 'span',

			/**
			 * The widget element &mdash; the element on which the widget was initialized.
			 *
			 * @readonly
			 * @property {CKEDITOR.dom.element} element
			 */
			element: element,

			/**
			 * Widget's data object.
			 *
			 * The data can only be set by using the {@link #setData} method.
			 * Changes made to the data fire the {@link #event-data} event.
			 *
			 * @readonly
			 */
			data: CKEDITOR.tools.extend( {}, typeof widgetDef.defaults == 'function' ? widgetDef.defaults() : widgetDef.defaults ),

			/**
			 * Indicates if a widget is data-ready. Set to `true` when data from all sources
			 * ({@link CKEDITOR.plugins.widget.definition#defaults}, set in the
			 * {@link #init} method, loaded from the widget's element and startup data coming from the constructor)
			 * are finally loaded. This is immediately followed by the first {@link #event-data}.
			 *
			 * @readonly
			 */
			dataReady: false,

			/**
			 * Whether a widget instance was initialized. This means that:
			 *
			 * * An instance was created,
			 * * Its properties were set,
			 * * The `init` method was executed.
			 *
			 * **Note**: The first {@link #event-data} event could not be fired yet which
			 * means that the widget's DOM has not been set up yet. Wait for the {@link #event-ready}
			 * event to be notified when a widget is fully initialized and ready.
			 *
			 * **Note**: Use the {@link #isInited} method to check whether a widget is initialized and
			 * has not been destroyed.
			 *
			 * @readonly
			 */
			inited: false,

			/**
			 * Whether a widget instance is ready. This means that the widget is {@link #inited} and
			 * that its DOM was finally set up.
			 *
			 * **Note:** Use the {@link #isReady} method to check whether a widget is ready and
			 * has not been destroyed.
			 *
			 * @readonly
			 */
			ready: false,

			// Revert what widgetDef could override (automatic #edit listener).
			edit: Widget.prototype.edit,

			/**
			 * The nested editable element which is currently focused.
			 *
			 * @readonly
			 * @property {CKEDITOR.plugins.widget.nestedEditable}
			 */
			focusedEditable: null,

			/**
			 * The widget definition from which this instance was created.
			 *
			 * @readonly
			 * @property {CKEDITOR.plugins.widget.definition} definition
			 */
			definition: widgetDef,

			/**
			 * Link to the widget repository which created this instance.
			 *
			 * @readonly
			 * @property {CKEDITOR.plugins.widget.repository} repository
			 */
			repository: widgetsRepo,

			draggable: widgetDef.draggable !== false,

			// WAAARNING: Overwrite widgetDef's priv object, because otherwise violent unicorn's gonna visit you.
			_: {
				downcastFn: ( widgetDef.downcast && typeof widgetDef.downcast == 'string' ) ?
					widgetDef.downcasts[ widgetDef.downcast ] : widgetDef.downcast
			}
		}, true );

		/**
		 * An object of widget component elements.
		 *
		 * For every `partName => selector` pair in {@link CKEDITOR.plugins.widget.definition#parts},
		 * one `partName => element` pair is added to this object during the widget initialization.
		 *
		 * @readonly
		 * @property {Object} parts
		 */

		/**
		 * The template which will be used to create a new widget element (when the widget's command is executed).
		 * It will be populated with {@link #defaults default values}.
		 *
		 * @readonly
		 * @property {CKEDITOR.template} template
		 */

		/**
		 * The widget wrapper &mdash; a non-editable `div` or `span` element (depending on {@link #inline})
		 * which is a parent of the {@link #element} and widget compontents like the drag handler and the {@link #mask}.
		 * It is the outermost widget element.
		 *
		 * @readonly
		 * @property {CKEDITOR.dom.element} wrapper
		 */

		widgetsRepo.fire( 'instanceCreated', this );

		setupWidget( this, widgetDef );

		this.init && this.init();

		// Finally mark widget as inited.
		this.inited = true;

		setupWidgetData( this, startupData );

		// If at some point (e.g. in #data listener) widget hasn't been destroyed
		// and widget is already attached to document then fire #ready.
		if ( this.isInited() && editor.editable().contains( this.wrapper ) ) {
			this.ready = true;
			this.fire( 'ready' );
		}
	}

	Widget.prototype = {
		/**
		 * Adds a class to the widget element. This method is used by
		 * the {@link #applyStyle} method and should be overriden by widgets
		 * which should handle classes differently (e.g. add them to other elements).
		 *
		 * **Note**: This method should not be used directly. Use the {@link #setData} method to
		 * set the `classes` property. Read more in the {@link #setData} documentation.
		 *
		 * See also: {@link #removeClass}, {@link #hasClass}, {@link #getClasses}.
		 *
		 * @since 4.4
		 * @param {String} className The class name to be added.
		 */
		addClass: function( className ) {
			this.element.addClass( className );
		},

		/**
		 * Applies the specified style to the widget. It is highly recommended to use the
		 * {@link CKEDITOR.editor#applyStyle} or {@link CKEDITOR.style#apply} methods instead of
		 * using this method directly, because unlike editor's and style's methods, this one
		 * does not perform any checks.
		 *
		 * By default this method handles only classes defined in the style. It clones existing
		 * classes which are stored in the {@link #property-data widget data}'s `classes` property,
		 * adds new classes, and calls the {@link #setData} method if at least one new class was added.
		 * Then, using the {@link #event-data} event listener widget applies modifications passing
		 * new classes to the {@link #addClass} method.
		 *
		 * If you need to handle classes differently than in the default way, you can override the
		 * {@link #addClass} and related methods. You can also handle other style properties than `classes`
		 * by overriding this method.
		 *
		 * See also: {@link #checkStyleActive}, {@link #removeStyle}.
		 *
		 * @since 4.4
		 * @param {CKEDITOR.style} style The custom widget style to be applied.
		 */
		applyStyle: function( style ) {
			applyRemoveStyle( this, style, 1 );
		},

		/**
		 * Checks if the specified style is applied to this widget. It is highly recommended to use the
		 * {@link CKEDITOR.style#checkActive} method instead of using this method directly,
		 * because unlike style's method, this one does not perform any checks.
		 *
		 * By default this method handles only classes defined in the style and passes
		 * them to the {@link #hasClass} method. You can override these methods to handle classes
		 * differently or to handle more of the style properties.
		 *
		 * See also: {@link #applyStyle}, {@link #removeStyle}.
		 *
		 * @since 4.4
		 * @param {CKEDITOR.style} style The custom widget style to be checked.
		 * @returns {Boolean} Whether the style is applied to this widget.
		 */
		checkStyleActive: function( style ) {
			var classes = getStyleClasses( style ),
				cl;

			if ( !classes )
				return false;

			while ( ( cl = classes.pop() ) ) {
				if ( !this.hasClass( cl ) )
					return false;
			}
			return true;
		},

		/**
		 * Destroys this widget instance.
		 *
		 * Use {@link CKEDITOR.plugins.widget.repository#destroy} when possible instead of this method.
		 *
		 * This method fires the {#event-destroy} event.
		 *
		 * @param {Boolean} [offline] Whether a widget is offline (detached from the DOM tree) &mdash;
		 * in this case the DOM (attributes, classes, etc.) will not be cleaned up.
		 */
		destroy: function( offline ) {
			this.fire( 'destroy' );

			if ( this.editables ) {
				for ( var name in this.editables )
					this.destroyEditable( name, offline );
			}

			if ( !offline ) {
				if ( this.element.data( 'cke-widget-keep-attr' ) == '0' )
					this.element.removeAttribute( 'data-widget' );
				this.element.removeAttributes( [ 'data-cke-widget-data', 'data-cke-widget-keep-attr' ] );
				this.element.removeClass( 'cke_widget_element' );
				this.element.replace( this.wrapper );
			}

			this.wrapper = null;
		},

		/**
		 * Destroys a nested editable and all nested widgets.
		 *
		 * @param {String} editableName Nested editable name.
		 * @param {Boolean} [offline] See {@link #method-destroy} method.
		 */
		destroyEditable: function( editableName, offline ) {
			var editables = this.editables[ editableName ];
			if (editables) {
				for (var editable, i = 0; i < editables.length; i++) {
					editable = editables[i];
					editable.removeListener('focus', onEditableFocus);
					editable.removeListener('blur', onEditableBlur);
					this.editor.focusManager.remove(editable);

					if (!offline) {
						this.repository.destroyAll(false, editable);
						editable.removeClass('cke_widget_editable');
						editable.removeClass('cke_widget_editable_focused');
						editable.removeAttributes(['contenteditable', 'data-cke-widget-editable', 'data-cke-widget-editable-id', 'data-cke-enter-mode']);
					}
				}

				delete this.editables[editableName];
			}
		},

		getEditableId: function (editable) {
			return editable.getAttribute('data-cke-widget-editable-id');
		},

		/**
		 * Starts widget editing.
		 *
		 * This method fires the {@link CKEDITOR.plugins.widget#event-edit} event
		 * which may be canceled in order to prevent it from opening a dialog window.
		 *
		 * The dialog window name is obtained from the event's data `dialog` property or
		 * from {@link CKEDITOR.plugins.widget.definition#dialog}.
		 *
		 * @returns {Boolean} Returns `true` if a dialog window was opened.
		 */
		edit: function() {
			var evtData = { dialog: this.dialog },
				that = this;

			// Edit event was blocked or there's no dialog to be automatically opened.
			if ( this.fire( 'edit', evtData ) === false || !evtData.dialog )
				return false;

			this.editor.openDialog( evtData.dialog, function( dialog ) {
				var showListener,
					okListener;

				// Allow to add a custom dialog handler.
				if ( that.fire( 'dialog', dialog ) === false )
					return;

				showListener = dialog.on( 'show', function() {
					dialog.setupContent( that );
				} );

				okListener = dialog.on( 'ok', function() {
					// Commit dialog's fields, but prevent from
					// firing data event for every field. Fire only one,
					// bulk event at the end.
					var dataChanged,
						dataListener = that.on( 'data', function( evt ) {
							dataChanged = 1;
							evt.cancel();
						}, null, null, 0 );

					// Create snapshot preceeding snapshot with changed widget...
					// TODO it should not be required, but it is and I found similar
					// code in dialog#ok listener in dialog/plugin.js.
					that.editor.fire( 'saveSnapshot' );
					dialog.commitContent( that );

					dataListener.removeListener();
					if ( dataChanged ) {
						that.fire( 'data', that.data );
						that.editor.fire( 'saveSnapshot' );
					}
				} );

				dialog.once( 'hide', function() {
					showListener.removeListener();
					okListener.removeListener();
				} );
			} );

			return true;
		},

		/**
		 * Returns widget element classes parsed to an object. This method
		 * is used to populate the `classes` property of widget's {@link #property-data}.
		 *
		 * This method reuses {@link CKEDITOR.plugins.widget.repository#parseElementClasses}.
		 * It should be overriden if a widget should handle classes differently (e.g. on other elements).
		 *
		 * See also: {@link #removeClass}, {@link #addClass}, {@link #hasClass}.
		 *
		 * @since 4.4
		 * @returns {Object}
		 */
		getClasses: function() {
			return this.repository.parseElementClasses( this.element.getAttribute( 'class' ) );
		},

		/**
		 * Checks if the widget element has specified class. This method is used by
		 * the {@link #checkStyleActive} method and should be overriden by widgets
		 * which should handle classes differently (e.g. on other elements).
		 *
		 * See also: {@link #removeClass}, {@link #addClass}, {@link #getClasses}.
		 *
		 * @since 4.4
		 * @param {String} className The class to be checked.
		 * @param {Boolean} Whether a widget has specified class.
		 */
		hasClass: function( className ) {
			return this.element.hasClass( className );
		},

		/**
		 * Initializes a nested editable.
		 *
		 * **Note**: Only elements from {@link CKEDITOR.dtd#$editable} may become editables.
		 *
		 * @param {String} editableName The nested editable name.
		 * @param {CKEDITOR.plugins.widget.nestedEditable.definition} definition The definition of the nested editable.
		 * @returns {Boolean} Whether an editable was successfully initialized.
		 */
		initEditable: function( editableName, definition ) {
<<<<<<< HEAD
			var editableNodes = this.wrapper.find( definition.selector ),
				editables = [],
				editable, editableId;

			for ( var i = 0; i < editableNodes.count(); i++ ) {
				editable = editableNodes.getItem(i);
				if ( editable && editable.is( CKEDITOR.dtd.$editable) ) {
					editable = new NestedEditable( this.editor, editable, {
						filter: createEditableFilter.call( this.repository, this.name, editableName, definition )
					} );
					editableId = editables.push(editable) - 1;
=======
			// Don't fetch just first element which matched selector but look for a correct one. (#13334)
			var editable = this._findOneNotNested( definition.selector );

			if ( editable && editable.is( CKEDITOR.dtd.$editable ) ) {
				editable = new NestedEditable( this.editor, editable, {
					filter: createEditableFilter.call( this.repository, this.name, editableName, definition )
				} );
				this.editables[ editableName ] = editable;
>>>>>>> b9d71257

					editable.setAttributes( {
						contenteditable: 'true',
						'data-cke-widget-editable': editableName,
						'data-cke-widget-editable-id': editableId,
						'data-cke-enter-mode': editable.enterMode
					} );

					if ( editable.filter )
						editable.data( 'cke-filter', editable.filter.id );

					editable.addClass( 'cke_widget_editable' );
					// This class may be left when d&ding widget which
					// had focused editable. Clean this class here, not in
					// cleanUpWidgetElement for performance and code size reasons.
					editable.removeClass( 'cke_widget_editable_focused' );

					if ( definition.pathName )
						editable.data('cke-display-name', definition.pathName);

					this.editor.focusManager.add(editable);
					editable.on( 'focus', onEditableFocus, this );
					CKEDITOR.env.ie && editable.on('blur', onEditableBlur, this);

					// Finally, process editable's data. This data wasn't processed when loading
					// editor's data, becuase they need to be processed separately, with its own filters and settings.
					editable._.initialSetData = true;
					editable.setData( editable.getHtml() );

				}
			}
			if (editables.length > 0) {
				this.editables[editableName] = editables;
				return true;
			}

			return false;
		},

		/**
		 * Looks inside wrapper element to find a node that
		 * matches given selector and is not nested in other widget. (#13334)
		 *
		 * @since 4.5
		 * @private
		 * @param {String} selector Selector to match.
		 * @returns {CKEDITOR.dom.element} Matched element or `null` if a node has not been found.
		 */
		_findOneNotNested: function( selector ) {
			var matchedElements = this.wrapper.find( selector ),
				match,
				closestWrapper;

			for ( var i = 0; i < matchedElements.count(); i++ ) {
				match = matchedElements.getItem( i );
				closestWrapper = match.getAscendant( Widget.isDomWidgetWrapper );

				// The closest ascendant-wrapper of this match defines to which widget
				// this match belongs. If the ascendant is this widget's wrapper
				// it means that the match is not nested in other widget.
				if ( this.wrapper.equals( closestWrapper ) ) {
					return match;
				}
			}

			return null;
		},

		/**
		 * Checks if a widget has already been initialized and has not been destroyed yet.
		 *
		 * See {@link #inited} for more details.
		 *
		 * @returns {Boolean}
		 */
		isInited: function() {
			return !!( this.wrapper && this.inited );
		},

		/**
		 * Checks if a widget is ready and has not been destroyed yet.
		 *
		 * See {@link #property-ready} for more details.
		 *
		 * @returns {Boolean}
		 */
		isReady: function() {
			return this.isInited() && this.ready;
		},

		/**
		 * Focuses a widget by selecting it.
		 */
		focus: function() {
			var sel = this.editor.getSelection();

			// Fake the selection before focusing editor, to avoid unpreventable viewports scrolling
			// on Webkit/Blink/IE which is done because there's no selection or selection was somewhere else than widget.
			if ( sel ) {
				var isDirty = this.editor.checkDirty();

				sel.fake( this.wrapper );

				!isDirty && this.editor.resetDirty();
			}

			// Always focus editor (not only when focusManger.hasFocus is false) (because of #10483).
			this.editor.focus();
		},

		/**
		 * Removes a class from the widget element. This method is used by
		 * the {@link #removeStyle} method and should be overriden by widgets
		 * which should handle classes differently (e.g. on other elements).
		 *
		 * **Note**: This method should not be used directly. Use the {@link #setData} method to
		 * set the `classes` property. Read more in the {@link #setData} documentation.
		 *
		 * See also: {@link #hasClass}, {@link #addClass}.
		 *
		 * @since 4.4
		 * @param {String} className The class to be removed.
		 */
		removeClass: function( className ) {
			this.element.removeClass( className );
		},

		/**
		 * Removes the specified style from the widget. It is highly recommended to use the
		 * {@link CKEDITOR.editor#removeStyle} or {@link CKEDITOR.style#remove} methods instead of
		 * using this method directly, because unlike editor's and style's methods, this one
		 * does not perform any checks.
		 *
		 * Read more about how applying/removing styles works in the {@link #applyStyle} method documentation.
		 *
		 * See also {@link #checkStyleActive}, {@link #applyStyle}, {@link #getClasses}.
		 *
		 * @since 4.4
		 * @param {CKEDITOR.style} style The custom widget style to be removed.
		 */
		removeStyle: function( style ) {
			applyRemoveStyle( this, style, 0 );
		},

		/**
		 * Sets widget value(s) in the {@link #property-data} object.
		 * If the given value(s) modifies current ones, the {@link #event-data} event is fired.
		 *
		 *		this.setData( 'align', 'left' );
		 *		this.data.align; // -> 'left'
		 *
		 *		this.setData( { align: 'right', opened: false } );
		 *		this.data.align; // -> 'right'
		 *		this.data.opened; // -> false
		 *
		 * Set values are stored in {@link #element}'s attribute (`data-cke-widget-data`),
		 * in a JSON string, therefore {@link #property-data} should contain
		 * only serializable data.
		 *
		 * **Note:** A special data property, `classes`, exists. It contains an object with
		 * classes which were returned by the {@link #getClasses} method during the widget initialization.
		 * This property is then used by the {@link #applyStyle} and {@link #removeStyle} methods.
		 * When it is changed (the reference to object must be changed!), the widget updates its classes by
		 * using the {@link #addClass} and {@link #removeClass} methods.
		 *
		 *		// Adding a new class.
		 *		var classes = CKEDITOR.tools.clone( widget.data.classes );
		 *		classes.newClass = 1;
		 *		widget.setData( 'classes', classes );
		 *
		 *		// Removing a class.
		 *		var classes = CKEDITOR.tools.clone( widget.data.classes );
		 *		delete classes.newClass;
		 *		widget.setData( 'classes', classes );
		 *
		 * @param {String/Object} keyOrData
		 * @param {Object} value
		 * @chainable
		 */
		setData: function( key, value ) {
			var data = this.data,
				modified = 0;

			if ( typeof key == 'string' ) {
				if ( data[ key ] !== value ) {
					data[ key ] = value;
					modified = 1;
				}
			}
			else {
				var newData = key;

				for ( key in newData ) {
					if ( data[ key ] !== newData[ key ] ) {
						modified = 1;
						data[ key ] = newData[ key ];
					}
				}
			}

			// Block firing data event and overwriting data element before setupWidgetData is executed.
			if ( modified && this.dataReady ) {
				writeDataToElement( this );
				this.fire( 'data', data );
			}

			return this;
		},

		/**
		 * Changes the widget's focus state. This method is executed automatically after
		 * a widget was focused by the {@link #method-focus} method or the selection was moved
		 * out of the widget.
		 *
		 * This is a low-level method which is not integrated with e.g. the undo manager.
		 * Use the {@link #focus} method instead.
		 *
		 * @param {Boolean} selected Whether to select or deselect this widget.
		 * @chainable
		 */
		setFocused: function( focused ) {
			this.wrapper[ focused ? 'addClass' : 'removeClass' ]( 'cke_widget_focused' );
			this.fire( focused ? 'focus' : 'blur' );
			return this;
		},

		/**
		 * Changes the widget's select state. This method is executed automatically after
		 * a widget was selected by the {@link #method-focus} method or the selection
		 * was moved out of the widget.
		 *
		 * This is a low-level method which is not integrated with e.g. the undo manager.
		 * Use the {@link #focus} method instead or simply change the selection.
		 *
		 * @param {Boolean} selected Whether to select or deselect this widget.
		 * @chainable
		 */
		setSelected: function( selected ) {
			this.wrapper[ selected ? 'addClass' : 'removeClass' ]( 'cke_widget_selected' );
			this.fire(  selected ? 'select' : 'deselect' );
			return this;
		},

		/**
		 * Repositions drag handler according to the widget's element position. Should be called from events, like mouseover.
		 */
		updateDragHandlerPosition: function() {
			var editor = this.editor,
				domElement = this.element.$,
				oldPos = this._.dragHandlerOffset,
				newPos = {
					x: domElement.offsetLeft,
					y: domElement.offsetTop - DRAG_HANDLER_SIZE
				};

			if ( oldPos && newPos.x == oldPos.x && newPos.y == oldPos.y )
				return;

			// We need to make sure that dirty state is not changed (#11487).
			var initialDirty = editor.checkDirty();

			editor.fire( 'lockSnapshot' );
			this.dragHandlerContainer.setStyles( {
				top: newPos.y + 'px',
				left: newPos.x + 'px',
				display: 'block'
			} );
			editor.fire( 'unlockSnapshot' );
			!initialDirty && editor.resetDirty();

			this._.dragHandlerOffset = newPos;
		}
	};

	CKEDITOR.event.implementOn( Widget.prototype );

	/**
	 * Gets the {@link #isDomNestedEditable nested editable}
	 * (returned as a {@link CKEDITOR.dom.element}, not as a {@link CKEDITOR.plugins.widget.nestedEditable})
	 * closest to the `node` or the `node` if it is a nested editable itself.
	 *
	 * @since 4.5
	 * @static
	 * @param {CKEDITOR.dom.element} guard Stop ancestor search on this node (usually editor's editable).
	 * @param {CKEDITOR.dom.node} node Start the search from this node.
	 * @returns {CKEDITOR.dom.element/null} Element or `null` if not found.
	 */
	Widget.getNestedEditable = function( guard, node ) {
		if ( !node || node.equals( guard ) )
			return null;

		if ( Widget.isDomNestedEditable( node ) )
			return node;

		return Widget.getNestedEditable( guard, node.getParent() );
	};

	/**
	 * Checks whether the `node` is a widget's drag handle element.
	 *
	 * @since 4.5
	 * @static
	 * @param {CKEDITOR.dom.node} node
	 * @returns {Boolean}
	 */
	Widget.isDomDragHandler = function( node ) {
		return node.type == CKEDITOR.NODE_ELEMENT && node.hasAttribute( 'data-cke-widget-drag-handler' );
	};

	/**
	 * Checks whether the `node` is a container of the widget's drag handle element.
	 *
	 * @since 4.5
	 * @static
	 * @param {CKEDITOR.dom.node} node
	 * @returns {Boolean}
	 */
	Widget.isDomDragHandlerContainer = function( node ) {
		return node.type == CKEDITOR.NODE_ELEMENT && node.hasClass( 'cke_widget_drag_handler_container' );
	};

	/**
	 * Checks whether the `node` is a {@link CKEDITOR.plugins.widget#editables nested editable}.
	 * Note that this function only checks whether it is the right element, not whether
	 * the passed `node` is an instance of {@link CKEDITOR.plugins.widget.nestedEditable}.
	 *
	 * @since 4.5
	 * @static
	 * @param {CKEDITOR.dom.node} node
	 * @returns {Boolean}
	 */
	Widget.isDomNestedEditable = function( node ) {
		return node.type == CKEDITOR.NODE_ELEMENT && node.hasAttribute( 'data-cke-widget-editable' );
	};

	/**
	 * Checks whether the `node` is a {@link CKEDITOR.plugins.widget#element widget element}.
	 *
	 * @since 4.5
	 * @static
	 * @param {CKEDITOR.dom.node} node
	 * @returns {Boolean}
	 */
	Widget.isDomWidgetElement = function( node ) {
		return node.type == CKEDITOR.NODE_ELEMENT && node.hasAttribute( 'data-widget' );
	};

	/**
	 * Checks whether the `node` is a {@link CKEDITOR.plugins.widget#wrapper widget wrapper}.
	 *
	 * @since 4.5
	 * @static
	 * @param {CKEDITOR.dom.element} node
	 * @returns {Boolean}
	 */
	Widget.isDomWidgetWrapper = function( node ) {
		return node.type == CKEDITOR.NODE_ELEMENT && node.hasAttribute( 'data-cke-widget-wrapper' );
	};

	/**
	 * Checks whether the `node` is a {@link CKEDITOR.plugins.widget#element widget element}.
	 *
	 * @since 4.5
	 * @static
	 * @param {CKEDITOR.htmlParser.node} node
	 * @returns {Boolean}
	 */
	Widget.isParserWidgetElement = function( node ) {
		return node.type == CKEDITOR.NODE_ELEMENT && !!node.attributes[ 'data-widget' ];
	};

	/**
	 * Checks whether the `node` is a {@link CKEDITOR.plugins.widget#wrapper widget wrapper}.
	 *
	 * @since 4.5
	 * @static
	 * @param {CKEDITOR.htmlParser.element} node
	 * @returns {Boolean}
	 */
	Widget.isParserWidgetWrapper = function( node ) {
		return node.type == CKEDITOR.NODE_ELEMENT && !!node.attributes[ 'data-cke-widget-wrapper' ];
	};

	/**
	 * An event fired when a widget is ready (fully initialized). This event is fired after:
	 *
	 * * {@link #init} is called,
	 * * The first {@link #event-data} event is fired,
	 * * A widget is attached to the document.
	 *
	 * Therefore, in case of widget creation with a command which opens a dialog window, this event
	 * will be delayed after the dialog window is closed and the widget is finally inserted into the document.
	 *
	 * **Note**: If your widget does not use automatic dialog window binding (i.e. you open the dialog window manually)
	 * or another situation in which the widget wrapper is not attached to document at the time when it is
	 * initialized occurs, you need to take care of firing {@link #event-ready} yourself.
	 *
	 * See also {@link #property-ready} and {@link #property-inited} properties, and
	 * {@link #isReady} and {@link #isInited} methods.
	 *
	 * @event ready
	 */

	/**
	 * An event fired when a widget is about to be destroyed, but before it is
	 * fully torn down.
	 *
	 * @event destroy
	 */

	/**
	 * An event fired when a widget is focused.
	 *
	 * Widget can be focused by executing {@link #method-focus}.
	 *
	 * @event focus
	 */

	/**
	 * An event fired when a widget is blurred.
	 *
	 * @event blur
	 */

	/**
	 * An event fired when a widget is selected.
	 *
	 * @event select
	 */

	/**
	 * An event fired when a widget is deselected.
	 *
	 * @event deselect
	 */

	/**
	 * An event fired by the {@link #method-edit} method. It can be canceled
	 * in order to stop the default action (opening a dialog window and/or
	 * {@link CKEDITOR.plugins.widget.repository#finalizeCreation finalizing widget creation}).
	 *
	 * @event edit
	 * @param data
	 * @param {String} data.dialog Defaults to {@link CKEDITOR.plugins.widget.definition#dialog}
	 * and can be changed or set by the listener.
	 */

	/**
	 * An event fired when a dialog window for widget editing is opened.
	 * This event can be canceled in order to handle the editing dialog in a custom manner.
	 *
	 * @event dialog
	 * @param {CKEDITOR.dialog} data The opened dialog window instance.
	 */

	/**
	 * An event fired when a key is pressed on a focused widget.
	 * This event is forwarded from the {@link CKEDITOR.editor#key} event and
	 * has the ability to block editor keystrokes if it is canceled.
	 *
	 * @event key
	 * @param data
	 * @param {Number} data.keyCode A number representing the key code (or combination).
	 */

	/**
	 * An event fired when a widget is double clicked.
	 *
	 * **Note:** If a default editing action is executed on double click (i.e. a widget has a
	 * {@link CKEDITOR.plugins.widget.definition#dialog dialog} defined and the {@link #event-doubleclick} event was not
	 * canceled), this event will be automatically canceled, so a listener added with the default priority (10)
	 * will not be executed. Use a listener with low priority (e.g. 5) to be sure that it will be executed.
	 *
	 *		widget.on( 'doubleclick', function( evt ) {
	 *			console.log( 'widget#doubleclick' );
	 *		}, null, null, 5 );
	 *
	 * If your widget handles double click in a special way (so the default editing action is not executed),
	 * make sure you cancel this event, because otherwise it will be propagated to {@link CKEDITOR.editor#doubleclick}
	 * and another feature may step in (e.g. a Link dialog window may be opened if your widget was inside a link).
	 *
	 * @event doubleclick
	 * @param data
	 * @param {CKEDITOR.dom.element} data.element The double-clicked element.
	 */

	/**
	 * An event fired when the context menu is opened for a widget.
	 *
	 * @event contextMenu
	 * @param data The object containing context menu options to be added
	 * for this widget. See {@link CKEDITOR.plugins.contextMenu#addListener}.
	 */

	/**
	 * An event fired when the widget data changed. See the {@link #setData} method and the {@link #property-data} property.
	 *
	 * @event data
	 */



	/**
	 * The wrapper class for editable elements inside widgets.
	 *
	 * Do not use directly. Use {@link CKEDITOR.plugins.widget.definition#editables} or
	 * {@link CKEDITOR.plugins.widget#initEditable}.
	 *
	 * @class CKEDITOR.plugins.widget.nestedEditable
	 * @extends CKEDITOR.dom.element
	 * @constructor
	 * @param {CKEDITOR.editor} editor
	 * @param {CKEDITOR.dom.element} element
	 * @param config
	 * @param {CKEDITOR.filter} [config.filter]
	 */
	function NestedEditable( editor, element, config ) {
		// Call the base constructor.
		CKEDITOR.dom.element.call( this, element.$ );
		this.editor = editor;
		this._ = {};
		var filter = this.filter = config.filter;

		// If blockless editable - always use BR mode.
		if ( !CKEDITOR.dtd[ this.getName() ].p )
			this.enterMode = this.shiftEnterMode = CKEDITOR.ENTER_BR;
		else {
			this.enterMode = filter ? filter.getAllowedEnterMode( editor.enterMode ) : editor.enterMode;
			this.shiftEnterMode = filter ? filter.getAllowedEnterMode( editor.shiftEnterMode, true ) : editor.shiftEnterMode;
		}
	}

	NestedEditable.prototype = CKEDITOR.tools.extend( CKEDITOR.tools.prototypedCopy( CKEDITOR.dom.element.prototype ), {
		/**
		 * Sets the editable data. The data will be passed through the {@link CKEDITOR.editor#dataProcessor}
		 * and the {@link CKEDITOR.editor#filter}. This ensures that the data was filtered and prepared to be
		 * edited like the {@link CKEDITOR.editor#method-setData editor data}.
		 *
		 * Before content is changed, all nested widgets are destroyed. Afterwards, after new content is loaded,
		 * all nested widgets are initialized.
		 *
		 * @param {String} data
		 */
		setData: function( data ) {
			// For performance reasons don't call destroyAll when initializing a nested editable,
			// because there are no widgets inside.
			if ( !this._.initialSetData ) {
				// Destroy all nested widgets before setting data.
				this.editor.widgets.destroyAll( false, this );
			}
			this._.initialSetData = false;

			data = this.editor.dataProcessor.toHtml( data, {
				context: this.getName(),
				filter: this.filter,
				enterMode: this.enterMode
			} );
			this.setHtml( data );

			this.editor.widgets.initOnAll( this );
		},

		/**
		 * Gets the editable data. Like {@link #setData}, this method will process and filter the data.
		 *
		 * @returns {String}
		 */
		getData: function() {
			return this.editor.dataProcessor.toDataFormat( this.getHtml(), {
				context: this.getName(),
				filter: this.filter,
				enterMode: this.enterMode
			} );
		}
	} );

	/**
	 * The editor instance.
	 *
	 * @readonly
	 * @property {CKEDITOR.editor} editor
	 */

	/**
	 * The filter instance if allowed content rules were defined.
	 *
	 * @readonly
	 * @property {CKEDITOR.filter} filter
	 */

	/**
	 * The enter mode active in this editable.
	 * It is determined from editable's name (whether it is a blockless editable),
	 * its allowed content rules (if defined) and the default editor's mode.
	 *
	 * @readonly
	 * @property {Number} enterMode
	 */

	/**
	 * The shift enter move active in this editable.
	 *
	 * @readonly
	 * @property {Number} shiftEnterMode
	 */


	//
	// REPOSITORY helpers -----------------------------------------------------
	//

	function addWidgetButtons( editor ) {
		var widgets = editor.widgets.registered,
			widget,
			widgetName,
			widgetButton;

		for ( widgetName in widgets ) {
			widget = widgets[ widgetName ];

			// Create button if defined.
			widgetButton = widget.button;
			if ( widgetButton && editor.ui.addButton ) {
				editor.ui.addButton( CKEDITOR.tools.capitalize( widget.name, true ), {
					label: widgetButton,
					command: widget.name,
					toolbar: 'insert,10'
				} );
			}
		}
	}

	// Create a command creating and editing widget.
	//
	// @param editor
	// @param {CKEDITOR.plugins.widget.definition} widgetDef
	function addWidgetCommand( editor, widgetDef ) {
		editor.addCommand( widgetDef.name, {
			exec: function( editor, commandData ) {
				var focused = editor.widgets.focused;
				// If a widget of the same type is focused, start editing.
				if ( focused && focused.name == widgetDef.name )
					focused.edit();
				// Otherwise...
				// ... use insert method is was defined.
				else if ( widgetDef.insert )
					widgetDef.insert();
				// ... or create a brand-new widget from template.
				else if ( widgetDef.template ) {
					var defaults = typeof widgetDef.defaults == 'function' ? widgetDef.defaults() : widgetDef.defaults,
						element = CKEDITOR.dom.element.createFromHtml( widgetDef.template.output( defaults ) ),
						instance,
						wrapper = editor.widgets.wrapElement( element, widgetDef.name ),
						temp = new CKEDITOR.dom.documentFragment( wrapper.getDocument() );

					// Append wrapper to a temporary document. This will unify the environment
					// in which #data listeners work when creating and editing widget.
					temp.append( wrapper );
					instance = editor.widgets.initOn( element, widgetDef, commandData && commandData.startupData );

					// Instance could be destroyed during initialization.
					// In this case finalize creation if some new widget
					// was left in temporary document fragment.
					if ( !instance ) {
						finalizeCreation();
						return;
					}

					// Listen on edit to finalize widget insertion.
					//
					// * If dialog was set, then insert widget after dialog was successfully saved or destroy this
					// temporary instance.
					// * If dialog wasn't set and edit wasn't canceled, insert widget.
					var editListener = instance.once( 'edit', function( evt ) {
						if ( evt.data.dialog ) {
							instance.once( 'dialog', function( evt ) {
								var dialog = evt.data,
									okListener,
									cancelListener;

								// Finalize creation AFTER (20) new data was set.
								okListener = dialog.once( 'ok', finalizeCreation, null, null, 20 );

								cancelListener = dialog.once( 'cancel', function( evt ) {
									if ( !( evt.data && evt.data.hide === false ) ) {
										editor.widgets.destroy( instance, true );
									}
								} );

								dialog.once( 'hide', function() {
									okListener.removeListener();
									cancelListener.removeListener();
								} );
							} );
						} else {
							// Dialog hasn't been set, so insert widget now.
							finalizeCreation();
						}
					}, null, null, 999 );

					instance.edit();

					// Remove listener in case someone canceled it before this
					// listener was executed.
					editListener.removeListener();
				}

				function finalizeCreation() {
					editor.widgets.finalizeCreation( temp );
				}
			},

			allowedContent: widgetDef.allowedContent,
			requiredContent: widgetDef.requiredContent,
			contentForms: widgetDef.contentForms,
			contentTransformations: widgetDef.contentTransformations
		} );
	}

	function addWidgetProcessors( widgetsRepo, widgetDef ) {
		var upcast = widgetDef.upcast,
			upcasts,
			priority = widgetDef.upcastPriority || 10;

		if ( !upcast )
			return;

		// Multiple upcasts defined in string.
		if ( typeof upcast == 'string' ) {
			upcasts = upcast.split( ',' );
			while ( upcasts.length ) {
				addUpcast( widgetDef.upcasts[ upcasts.pop() ], widgetDef.name, priority );
			}
		}
		// Single rule which is automatically activated.
		else {
			addUpcast( upcast, widgetDef.name, priority );
		}

		function addUpcast( upcast, name, priority ) {
			// Find index of the first higher (in terms of value) priority upcast.
			var index = CKEDITOR.tools.getIndex( widgetsRepo._.upcasts, function( element ) {
				return element[ 2 ] > priority;
			} );
			// Add at the end if it is the highest priority so far.
			if ( index < 0 ) {
				index = widgetsRepo._.upcasts.length;
			}

			widgetsRepo._.upcasts.splice( index, 0, [ upcast, name, priority ] );
		}
	}

	function blurWidget( widgetsRepo, widget ) {
		widgetsRepo.focused = null;

		if ( widget.isInited() ) {
			var isDirty = widget.editor.checkDirty();

			// Widget could be destroyed in the meantime - e.g. data could be set.
			widgetsRepo.fire( 'widgetBlurred', { widget: widget } );
			widget.setFocused( false );

			!isDirty && widget.editor.resetDirty();
		}
	}

	function checkWidgets( evt ) {
		var options = evt.data;

		if ( this.editor.mode != 'wysiwyg' )
			return;

		var editable = this.editor.editable(),
			instances = this.instances,
			newInstances, i, count, wrapper, notYetInitialized;

		if ( !editable )
			return;

		// Remove widgets which have no corresponding elements in DOM.
		for ( i in instances ) {
			if ( !editable.contains( instances[ i ].wrapper ) )
				this.destroy( instances[ i ], true );
		}

		// Init on all (new) if initOnlyNew option was passed.
		if ( options && options.initOnlyNew )
			newInstances = this.initOnAll();
		else {
			var wrappers = editable.find( '.cke_widget_wrapper' );
			newInstances = [];

			// Create widgets on existing wrappers if they do not exists.
			for ( i = 0, count = wrappers.count(); i < count; i++ ) {
				wrapper = wrappers.getItem( i );
				notYetInitialized = !this.getByElement( wrapper, true );

				// Check if:
				// * there's no instance for this widget
				// * wrapper is not inside some temporary element like copybin (#11088)
				// * it was a nested widget's wrapper which has been detached from DOM,
				// when nested editable has been initialized (it overwrites its innerHTML
				// and initializes nested widgets).
				if ( notYetInitialized && !findParent( wrapper, isDomTemp ) && editable.contains( wrapper ) ) {
					// Add cke_widget_new class because otherwise
					// widget will not be created on such wrapper.
					wrapper.addClass( 'cke_widget_new' );
					newInstances.push( this.initOn( wrapper.getFirst( Widget.isDomWidgetElement ) ) );
				}
			}
		}

		// If only single widget was initialized and focusInited was passed, focus it.
		if ( options && options.focusInited && newInstances.length == 1 )
			newInstances[ 0 ].focus();
	}

	// Unwraps widget element and clean up element.
	//
	// This function is used to clean up pasted widgets.
	// It should have similar result to widget#destroy plus
	// some additional adjustments, specific for pasting.
	//
	// @param {CKEDITOR.htmlParser.element} el
	function cleanUpWidgetElement( el ) {
		var parent = el.parent;
		if ( parent.type == CKEDITOR.NODE_ELEMENT && parent.attributes[ 'data-cke-widget-wrapper' ] )
			parent.replaceWith( el );
	}

	// Similar to cleanUpWidgetElement, but works on DOM and finds
	// widget elements by its own.
	//
	// Unlike cleanUpWidgetElement it will wrap element back.
	//
	// @param {CKEDITOR.dom.element} container
	function cleanUpAllWidgetElements( widgetsRepo, container ) {
		var wrappers = container.find( '.cke_widget_wrapper' ),
			wrapper, element,
			i = 0,
			l = wrappers.count();

		for ( ; i < l; ++i ) {
			wrapper = wrappers.getItem( i );
			element = wrapper.getFirst( Widget.isDomWidgetElement );
			// If wrapper contains widget element - unwrap it and wrap again.
			if ( element.type == CKEDITOR.NODE_ELEMENT && element.data( 'widget' ) ) {
				element.replace( wrapper );
				widgetsRepo.wrapElement( element );
			} else {
				// Otherwise - something is wrong... clean this up.
				wrapper.remove();
			}
		}
	}

	// Creates {@link CKEDITOR.filter} instance for given widget, editable and rules.
	//
	// Once filter for widget-editable pair is created it is cached, so the same instance
	// will be returned when method is executed again.
	//
	// @param {String} widgetName
	// @param {String} editableName
	// @param {CKEDITOR.plugins.widget.nestedEditableDefinition} editableDefinition The nested editable definition.
	// @returns {CKEDITOR.filter} Filter instance or `null` if rules are not defined.
	// @context CKEDITOR.plugins.widget.repository
	function createEditableFilter( widgetName, editableName, editableDefinition ) {
		if ( !editableDefinition.allowedContent )
			return null;

		var editables = this._.filters[ widgetName ];

		if ( !editables )
			this._.filters[ widgetName ] = editables = {};

		var filter = editables[ editableName ];

		if ( !filter )
			editables[ editableName ] = filter = new CKEDITOR.filter( editableDefinition.allowedContent );

		return filter;
	}

	// Creates an iterator function which when executed on all
	// elements in DOM tree will gather elements that should be wrapped
	// and initialized as widgets.
	function createUpcastIterator( widgetsRepo ) {
		var toBeWrapped = [],
			upcasts = widgetsRepo._.upcasts,
			upcastCallbacks = widgetsRepo._.upcastCallbacks;

		return {
			toBeWrapped: toBeWrapped,

			iterator: function( element ) {
				var upcast, upcasted,
					data,
					i,
					upcastsLength,
					upcastCallbacksLength;

				// Wrapper found - find widget element, add it to be
				// cleaned up (unwrapped) and wrapped and stop iterating in this branch.
				if ( 'data-cke-widget-wrapper' in element.attributes ) {
					element = element.getFirst( Widget.isParserWidgetElement );

					if ( element )
						toBeWrapped.push( [ element ] );

					// Do not iterate over descendants.
					return false;
				}
				// Widget element found - add it to be cleaned up (just in case)
				// and wrapped and stop iterating in this branch.
				else if ( 'data-widget' in element.attributes ) {
					toBeWrapped.push( [ element ] );

					// Do not iterate over descendants.
					return false;
				}
				else if ( ( upcastsLength = upcasts.length ) ) {
					// Ignore elements with data-cke-widget-upcasted to avoid multiple upcasts (#11533).
					// Do not iterate over descendants.
					if ( element.attributes[ 'data-cke-widget-upcasted' ] )
						return false;

					// Check element with upcast callbacks first.
					// If any of them return false abort upcasting.
					for ( i = 0, upcastCallbacksLength = upcastCallbacks.length; i < upcastCallbacksLength; ++i ) {
						if ( upcastCallbacks[ i ]( element ) === false )
							return;
						// Return nothing in order to continue iterating over ascendants.
						// See http://dev.ckeditor.com/ticket/11186#comment:6
					}

					for ( i = 0; i < upcastsLength; ++i ) {
						upcast = upcasts[ i ];
						data = {};

						if ( ( upcasted = upcast[ 0 ]( element, data ) ) ) {
							// If upcast function returned element, upcast this one.
							// It can be e.g. a new element wrapping the original one.
							if ( upcasted instanceof CKEDITOR.htmlParser.element )
								element = upcasted;

							// Set initial data attr with data from upcast method.
							element.attributes[ 'data-cke-widget-data' ] = encodeURIComponent( JSON.stringify( data ) );
							element.attributes[ 'data-cke-widget-upcasted' ] = 1;

							toBeWrapped.push( [ element, upcast[ 1 ] ] );

							// Do not iterate over descendants.
							return false;
						}
					}
				}
			}
		};
	}

	// Finds a first parent that matches query.
	//
	// @param {CKEDITOR.dom.element} element
	// @param {Function} query
	function findParent( element, query ) {
		var parent = element;

		while ( ( parent = parent.getParent() ) ) {
			if ( query( parent ) )
				return true;
		}
		return false;
	}

	function getWrapperAttributes( inlineWidget ) {
		return {
			// tabindex="-1" means that it can receive focus by code.
			tabindex: -1,
			contenteditable: 'false',
			'data-cke-widget-wrapper': 1,
			'data-cke-filter': 'off',
			// Class cke_widget_new marks widgets which haven't been initialized yet.
			'class': 'cke_widget_wrapper cke_widget_new cke_widget_' +
				( inlineWidget ? 'inline' : 'block' )
		};
	}

	// Inserts element at given index.
	// It will check DTD and split ancestor elements up to the first
	// that can contain this element.
	//
	// @param {CKEDITOR.htmlParser.element} parent
	// @param {Number} index
	// @param {CKEDITOR.htmlParser.element} element
	function insertElement( parent, index, element ) {
		// Do not split doc fragment...
		if ( parent.type == CKEDITOR.NODE_ELEMENT ) {
			var parentAllows = CKEDITOR.dtd[ parent.name ];
			// Parent element is known (included in DTD) and cannot contain
			// this element.
			if ( parentAllows && !parentAllows[ element.name ] ) {
				var parent2 = parent.split( index ),
					parentParent = parent.parent;

				// Element will now be inserted at right parent's index.
				index = parent2.getIndex();

				// If left part of split is empty - remove it.
				if ( !parent.children.length ) {
					index -= 1;
					parent.remove();
				}

				// If right part of split is empty - remove it.
				if ( !parent2.children.length )
					parent2.remove();

				// Try inserting as grandpas' children.
				return insertElement( parentParent, index, element );
			}
		}

		// Finally we can add this element.
		parent.add( element, index );
	}

	// Checks whether for the given widget definition and element widget should be created in inline or block mode.
	//
	// See also: {@link CKEDITOR.plugins.widget.definition#inline} and {@link CKEDITOR.plugins.widget#element}.
	//
	// @param {CKEDITOR.plugins.widget.definition} widgetDef The widget definition.
	// @param {String} elementName The name of the widget element.
	// @returns {Boolean}
	function isWidgetInline( widgetDef, elementName ) {
		return typeof widgetDef.inline == 'boolean' ? widgetDef.inline : !!CKEDITOR.dtd.$inline[ elementName ];
	}

	// @param {CKEDITOR.dom.element}
	// @returns {Boolean}
	function isDomTemp( element ) {
		return element.hasAttribute( 'data-cke-temp' );
	}

	function onEditableKey( widget, keyCode ) {
		var focusedEditable = widget.focusedEditable,
			range;

		// CTRL+A.
		if ( keyCode == CKEDITOR.CTRL + 65 ) {
			var bogus = focusedEditable.getBogus();

			range = widget.editor.createRange();
			range.selectNodeContents( focusedEditable );
			// Exclude bogus if exists.
			if ( bogus )
				range.setEndAt( bogus, CKEDITOR.POSITION_BEFORE_START );

			range.select();
			// Cancel event - block default.
			return false;
		}
		// DEL or BACKSPACE.
		else if ( keyCode == 8 || keyCode == 46 ) {
			var ranges = widget.editor.getSelection().getRanges();

			range = ranges[ 0 ];

			// Block del or backspace if at editable's boundary.
			return !( ranges.length == 1 && range.collapsed &&
				range.checkBoundaryOfElement( focusedEditable, CKEDITOR[ keyCode == 8 ? 'START' : 'END' ] ) );
		}
		widget.fire( 'editableKey', { keyCode: keyCode, editable: focusedEditable });
	}

	function setFocusedEditable( widgetsRepo, widget, editableElement, offline ) {
		var editor = widgetsRepo.editor;

		editor.fire( 'lockSnapshot' );

		if ( editableElement ) {
			var editableName = editableElement.data( 'cke-widget-editable' ),
				editableId = editableElement.data( 'cke-widget-editable-id'),
				editableInstance = widget.editables[ editableName ][ editableId ];

			widgetsRepo.widgetHoldingFocusedEditable = widget;
			widget.focusedEditable = editableInstance;
			editableElement.addClass( 'cke_widget_editable_focused' );

			if ( editableInstance.filter )
				editor.setActiveFilter( editableInstance.filter );
			editor.setActiveEnterMode( editableInstance.enterMode, editableInstance.shiftEnterMode );
		} else {
			if ( !offline )
				widget.focusedEditable.removeClass( 'cke_widget_editable_focused' );

			widget.focusedEditable = null;
			widgetsRepo.widgetHoldingFocusedEditable = null;
			editor.setActiveFilter( null );
			editor.setActiveEnterMode( null, null );
		}

		editor.fire( 'unlockSnapshot' );
	}

	function setupContextMenu( editor ) {
		if ( !editor.contextMenu )
			return;

		editor.contextMenu.addListener( function( element ) {
			var widget = editor.widgets.getByElement( element, true );

			if ( widget )
				return widget.fire( 'contextMenu', {} );
		} );
	}

	// And now we've got two problems - original problem and RegExp.
	// Some softeners:
	// * FF tends to copy all blocks up to the copybin container.
	// * IE tends to copy only the copybin, without its container.
	// * We use spans on IE and blockless editors, but divs in other cases.
	var pasteReplaceRegex = new RegExp(
		'^' +
		'(?:<(?:div|span)(?: data-cke-temp="1")?(?: id="cke_copybin")?(?: data-cke-temp="1")?>)?' +
			'(?:<(?:div|span)(?: style="[^"]+")?>)?' +
				'<span [^>]*data-cke-copybin-start="1"[^>]*>.?</span>([\\s\\S]+)<span [^>]*data-cke-copybin-end="1"[^>]*>.?</span>' +
			'(?:</(?:div|span)>)?' +
		'(?:</(?:div|span)>)?' +
		'$'
	);

	function pasteReplaceFn( match, wrapperHtml ) {
		// Avoid polluting pasted data with any whitspaces,
		// what's going to break check whether only one widget was pasted.
		return CKEDITOR.tools.trim( wrapperHtml );
	}

	function setupDragAndDrop( widgetsRepo ) {
		var editor = widgetsRepo.editor,
			lineutils = CKEDITOR.plugins.lineutils;

		// These listeners handle inline and block widgets drag and drop.
		// The only thing we need to do to make block widgets custom drag and drop functionality
		// is to fire those events with the right properties (like the target which must be the drag handle).
		editor.on( 'dragstart', function( evt ) {
			var target = evt.data.target;

			if ( Widget.isDomDragHandler( target ) ) {
				var widget = widgetsRepo.getByElement( target );

				evt.data.dataTransfer.setData( 'cke/widget-id', widget.id );

				// IE needs focus.
				editor.focus();

				// and widget need to be focused on drag start (#12172#comment:10).
				widget.focus();
			}
		} );

		editor.on( 'drop', function( evt ) {
			var dataTransfer = evt.data.dataTransfer,
				id = dataTransfer.getData( 'cke/widget-id' ),
				dragRange = editor.createRange(),
				sourceWidget;

			if ( id === '' || dataTransfer.getTransferType( editor ) != CKEDITOR.DATA_TRANSFER_INTERNAL ) {
				return;
			}

			sourceWidget = widgetsRepo.instances[ id ];
			if ( !sourceWidget ) {
				return;
			}

			dragRange.setStartBefore( sourceWidget.wrapper );
			dragRange.setEndAfter( sourceWidget.wrapper );
			evt.data.dragRange = dragRange;

			// [IE8-9] Reset state of the clipboard#fixSplitNodesAfterDrop fix because by setting evt.data.dragRange
			// (see above) after drop happened we do not need it. That fix is needed only if dragRange was created
			// before drop (before text node was split).
			delete CKEDITOR.plugins.clipboard.dragStartContainerChildCount;
			delete CKEDITOR.plugins.clipboard.dragEndContainerChildCount;

			evt.data.dataTransfer.setData( 'text/html', editor.editable().getHtmlFromRange( dragRange ).getHtml() );
			editor.widgets.destroy( sourceWidget, true );
		} );

		editor.on( 'contentDom', function() {
			var editable = editor.editable();

			// Register Lineutils's utilities as properties of repo.
			CKEDITOR.tools.extend( widgetsRepo, {
				finder: new lineutils.finder( editor, {
					lookups: {
						// Element is block but not list item and not in nested editable.
						'default': function( el ) {
							if ( el.is( CKEDITOR.dtd.$listItem ) )
								return;

							if ( !el.is( CKEDITOR.dtd.$block ) )
								return;

							// Allow drop line inside, but never before or after nested editable (#12006).
							if ( Widget.isDomNestedEditable( el ) )
								return;

							// If element is nested editable, make sure widget can be dropped there (#12006).
							var nestedEditable = Widget.getNestedEditable( editable, el );
							if ( nestedEditable ) {
								var draggedWidget = widgetsRepo._.draggedWidget;

								// Don't let the widget to be dropped into its own nested editable.
								if ( widgetsRepo.getByElement( nestedEditable ) == draggedWidget )
									return;

								var filter = CKEDITOR.filter.instances[ nestedEditable.data( 'cke-filter' ) ],
									draggedRequiredContent = draggedWidget.requiredContent;

								// There will be no relation if the filter of nested editable does not allow
								// requiredContent of dragged widget.
								if ( filter && draggedRequiredContent && !filter.check( draggedRequiredContent ) )
									return;
							}

							return CKEDITOR.LINEUTILS_BEFORE | CKEDITOR.LINEUTILS_AFTER;
						}
					}
				} ),
				locator: new lineutils.locator( editor ),
				liner: new lineutils.liner( editor, {
					lineStyle: {
						cursor: 'move !important',
						'border-top-color': '#666'
					},
					tipLeftStyle: {
						'border-left-color': '#666'
					},
					tipRightStyle: {
						'border-right-color': '#666'
					}
				} )
			}, true );
		} );
	}

	// Setup mouse observer which will trigger:
	// * widget focus on widget click,
	// * widget#doubleclick forwarded from editor#doubleclick.
	function setupMouseObserver( widgetsRepo ) {
		var editor = widgetsRepo.editor;

		editor.on( 'contentDom', function() {
			var editable = editor.editable(),
				evtRoot = editable.isInline() ? editable : editor.document,
				widget,
				mouseDownOnDragHandler;

			editable.attachListener( evtRoot, 'mousedown', function( evt ) {
				var target = evt.data.getTarget();

				// #10887 Clicking scrollbar in IE8 will invoke event with empty target object.
				if ( !target.type )
					return false;

				widget = widgetsRepo.getByElement( target );
				mouseDownOnDragHandler = 0; // Reset.

				// Widget was clicked, but not editable nested in it.
				if ( widget ) {
					// Ignore mousedown on drag and drop handler if the widget is inline.
					// Block widgets are handled by Lineutils.
					if ( widget.inline && target.type == CKEDITOR.NODE_ELEMENT && target.hasAttribute( 'data-cke-widget-drag-handler' ) ) {
						mouseDownOnDragHandler = 1;
						return;
					}

					if ( !Widget.getNestedEditable( widget.wrapper, target ) ) {
						evt.data.preventDefault();
						if ( !CKEDITOR.env.ie )
							widget.focus();
					} else {
						// Reset widget so mouseup listener is not confused.
						widget = null;
					}
				}
			} );

			// Focus widget on mouseup if mousedown was fired on drag handler.
			// Note: mouseup won't be fired at all if widget was dragged and dropped, so
			// this code will be executed only when drag handler was clicked.
			editable.attachListener( evtRoot, 'mouseup', function() {
				// Check if widget is not destroyed (if widget is destroyed the wrapper will be null).
				if ( mouseDownOnDragHandler && widget && widget.wrapper ) {
					mouseDownOnDragHandler = 0;
					widget.focus();
				}
			} );

			// On IE it is not enough to block mousedown. If widget wrapper (element with
			// contenteditable=false attribute) is clicked directly (it is a target),
			// then after mouseup/click IE will select that element.
			// It is not possible to prevent that default action,
			// so we force fake selection after everything happened.
			if ( CKEDITOR.env.ie ) {
				editable.attachListener( evtRoot, 'mouseup', function() {
					setTimeout( function() {
						// Check if widget is not destroyed (if widget is destroyed the wrapper will be null) and
						// in editable contains widget (it could be dragged and removed).
						if ( widget && widget.wrapper && editable.contains( widget.wrapper ) ) {
							widget.focus();
							widget = null;
						}
					} );
				} );
			}
		} );

		editor.on( 'doubleclick', function( evt ) {
			var widget = widgetsRepo.getByElement( evt.data.element );

			// Not in widget or in nested editable.
			if ( !widget || Widget.getNestedEditable( widget.wrapper, evt.data.element ) )
				return;

			return widget.fire( 'doubleclick', { element: evt.data.element } );
		}, null, null, 1 );
	}

	// Setup editor#key observer which will forward it
	// to focused widget.
	function setupKeyboardObserver( widgetsRepo ) {
		var editor = widgetsRepo.editor;

		editor.on( 'key', function( evt ) {
			var focused = widgetsRepo.focused,
				widgetHoldingFocusedEditable = widgetsRepo.widgetHoldingFocusedEditable,
				ret;

			if ( focused )
				ret = focused.fire( 'key', { keyCode: evt.data.keyCode } );
			else if ( widgetHoldingFocusedEditable )
				ret = onEditableKey( widgetHoldingFocusedEditable, evt.data.keyCode );

			return ret;
		}, null, null, 1 );
	}

	// Setup copybin on native copy and cut events in order to handle copy and cut commands
	// if user accepted security alert on IEs.
	// Note: when copying or cutting using keystroke, copySingleWidget will be first executed
	// by the keydown listener. Conflict between two calls will be resolved by copy_bin existence check.
	function setupNativeCutAndCopy( widgetsRepo ) {
		var editor = widgetsRepo.editor;

		editor.on( 'contentDom', function() {
			var editable = editor.editable();

			editable.attachListener( editable, 'copy', eventListener );
			editable.attachListener( editable, 'cut', eventListener );
		} );

		function eventListener( evt ) {
			if ( widgetsRepo.focused )
				copySingleWidget( widgetsRepo.focused, evt.name == 'cut' );
		}
	}

	// Setup selection observer which will trigger:
	// * widget select & focus on selection change,
	// * nested editable focus (related properites and classes) on selection change,
	// * deselecting and blurring all widgets on data,
	// * blurring widget on editor blur.
	function setupSelectionObserver( widgetsRepo ) {
		var editor = widgetsRepo.editor;

		editor.on( 'selectionCheck', function() {
			widgetsRepo.fire( 'checkSelection' );
		} );

		widgetsRepo.on( 'checkSelection', widgetsRepo.checkSelection, widgetsRepo );

		editor.on( 'selectionChange', function( evt ) {
			var nestedEditable = Widget.getNestedEditable( editor.editable(), evt.data.selection.getStartElement() ),
				newWidget = nestedEditable && widgetsRepo.getByElement( nestedEditable ),
				oldWidget = widgetsRepo.widgetHoldingFocusedEditable;

			if ( oldWidget ) {
				if ( oldWidget !== newWidget || !oldWidget.focusedEditable.equals( nestedEditable ) ) {
					setFocusedEditable( widgetsRepo, oldWidget, null );

					if ( newWidget && nestedEditable )
						setFocusedEditable( widgetsRepo, newWidget, nestedEditable );
				}
			}
			// It may happen that there's no widget even if editable was found -
			// e.g. if selection was automatically set in editable although widget wasn't initialized yet.
			else if ( newWidget && nestedEditable ) {
				setFocusedEditable( widgetsRepo, newWidget, nestedEditable );
			}
		} );

		// Invalidate old widgets early - immediately on dataReady.
		editor.on( 'dataReady', function() {
			// Deselect and blur all widgets.
			stateUpdater( widgetsRepo ).commit();
		} );

		editor.on( 'blur', function() {
			var widget;

			if ( ( widget = widgetsRepo.focused ) )
				blurWidget( widgetsRepo, widget );

			if ( ( widget = widgetsRepo.widgetHoldingFocusedEditable ) )
				setFocusedEditable( widgetsRepo, widget, null );
		} );
	}

	// Set up actions like:
	// * processing in toHtml/toDataFormat,
	// * pasting handling,
	// * insertion handling,
	// * editable reload handling (setData, mode switch, undo/redo),
	// * DOM invalidation handling,
	// * widgets checks.
	function setupWidgetsLifecycle( widgetsRepo ) {
		setupWidgetsLifecycleStart( widgetsRepo );
		setupWidgetsLifecycleEnd( widgetsRepo );

		widgetsRepo.on( 'checkWidgets', checkWidgets );
		widgetsRepo.editor.on( 'contentDomInvalidated', widgetsRepo.checkWidgets, widgetsRepo );
	}

	function setupWidgetsLifecycleEnd( widgetsRepo ) {
		var editor = widgetsRepo.editor,
			downcastingSessions = {};

		// Listen before htmlDP#htmlFilter is applied to cache all widgets, because we'll
		// loose data-cke-* attributes.
		editor.on( 'toDataFormat', function( evt ) {
			// To avoid conflicts between htmlDP#toDF calls done at the same time
			// (e.g. nestedEditable#getData called during downcasting some widget)
			// mark every toDataFormat event chain with the downcasting session id.
			var id = CKEDITOR.tools.getNextNumber(),
				toBeDowncasted = [];
			evt.data.downcastingSessionId = id;
			downcastingSessions[ id ] = toBeDowncasted;

			evt.data.dataValue.forEach( function( element ) {
				var attrs = element.attributes,
					widget, widgetElement, editables, editableType;

				// Wrapper.
				// Perform first part of downcasting (cleanup) and cache widgets,
				// because after applying DP's filter all data-cke-* attributes will be gone.
				if ( 'data-cke-widget-id' in attrs ) {
					widget = widgetsRepo.instances[ attrs[ 'data-cke-widget-id' ] ];
					if ( widget ) {
						widgetElement = element.getFirst( Widget.isParserWidgetElement );
						toBeDowncasted.push( {
							wrapper: element,
							element: widgetElement,
							widget: widget,
							editables: {}
						} );

						// If widget did not have data-cke-widget attribute before upcasting remove it.
						if ( widgetElement.attributes[ 'data-cke-widget-keep-attr' ] != '1' )
							delete widgetElement.attributes[ 'data-widget' ];
					}
				}
				// Nested editable.
				else if ( 'data-cke-widget-editable' in attrs ) {
					// Save the reference to this nested editable in the closest widget to be downcasted.
					// Nested editables are downcasted in the successive toDataFormat to create an opportunity
					// for dataFilter's "excludeNestedEditable" option to do its job (that option relies on
					// contenteditable="true" attribute) (#11372).
					editables = toBeDowncasted[ toBeDowncasted.length - 1 ].editables;
					editableType = attrs[ 'data-cke-widget-editable' ];
					if ( !(editableType in editables) ) {
						editables[ editableType ] = [];
					}
					editables[ editableType ][ attrs[ 'data-cke-widget-editable-id' ] ] = element;

					// Don't check children - there won't be next wrapper or nested editable which we
					// should process in this session.
					return false;
				}
			}, CKEDITOR.NODE_ELEMENT, true );
		}, null, null, 8 );

		// Listen after dataProcessor.htmlFilter and ACF were applied
		// so wrappers securing widgets' contents are removed after all filtering was done.
		editor.on( 'toDataFormat', function( evt ) {
			// Ignore some unmarked sessions.
			if ( !evt.data.downcastingSessionId )
				return;

			var toBeDowncasted = downcastingSessions[ evt.data.downcastingSessionId ],
				toBe, widget, widgetElement, retElement, editableElement, editableType, editables;

			while ( ( toBe = toBeDowncasted.shift() ) ) {
				widget = toBe.widget;
				widgetElement = toBe.element;
				retElement = widget._.downcastFn && widget._.downcastFn.call( widget, widgetElement );

				// Replace nested editables' content with their output data.
				for ( editableType in toBe.editables ) {
					if (toBe.editables.hasOwnProperty( editableType )) {
						editables = toBe.editables[ editableType ];
						for ( var i = 0; i < editables.length; i++) {
							editableElement = editables[i];
							delete editableElement.attributes.contenteditable;
							editableElement.setHtml( widget.editables[ editableType ][ i ].getData() );
						}
					}
				}

				// Returned element always defaults to widgetElement.
				if ( !retElement )
					retElement = widgetElement;

				toBe.wrapper.replaceWith( retElement );
			}
		}, null, null, 13 );


		editor.on( 'contentDomUnload', function() {
			widgetsRepo.destroyAll( true );
		} );
	}

	function setupWidgetsLifecycleStart( widgetsRepo ) {
		var editor = widgetsRepo.editor,
			processedWidgetOnly,
			snapshotLoaded;

		// Listen after ACF (so data are filtered),
		// but before dataProcessor.dataFilter was applied (so we can secure widgets' internals).
		editor.on( 'toHtml', function( evt ) {
			var upcastIterator = createUpcastIterator( widgetsRepo ),
				toBeWrapped;

			evt.data.dataValue.forEach( upcastIterator.iterator, CKEDITOR.NODE_ELEMENT, true );

			// Clean up and wrap all queued elements.
			while ( ( toBeWrapped = upcastIterator.toBeWrapped.pop() ) ) {
				cleanUpWidgetElement( toBeWrapped[ 0 ] );
				widgetsRepo.wrapElement( toBeWrapped[ 0 ], toBeWrapped[ 1 ] );
			}

			// Used to determine whether only widget was pasted.
			if ( evt.data.protectedWhitespaces ) {
				// Whitespaces are protected by wrapping content with spans. Take the middle node only.
				processedWidgetOnly = evt.data.dataValue.children.length == 3 &&
					Widget.isParserWidgetWrapper( evt.data.dataValue.children[ 1 ] );
			} else {
				processedWidgetOnly = evt.data.dataValue.children.length == 1 &&
					Widget.isParserWidgetWrapper( evt.data.dataValue.children[ 0 ] );
			}
		}, null, null, 8 );

		editor.on( 'dataReady', function() {
			// Clean up all widgets loaded from snapshot.
			if ( snapshotLoaded )
				cleanUpAllWidgetElements( widgetsRepo, editor.editable() );
			snapshotLoaded = 0;

			// Some widgets were destroyed on contentDomUnload,
			// some on loadSnapshot, but that does not include
			// e.g. setHtml on inline editor or widgets removed just
			// before setting data.
			widgetsRepo.destroyAll( true );
			widgetsRepo.initOnAll();
		} );

		// Set flag so dataReady will know that additional
		// cleanup is needed, because snapshot containing widgets was loaded.
		editor.on( 'loadSnapshot', function( evt ) {
			// Primitive but sufficient check which will prevent from executing
			// heavier cleanUpAllWidgetElements if not needed.
			if ( ( /data-cke-widget/ ).test( evt.data ) )
				snapshotLoaded = 1;

			widgetsRepo.destroyAll( true );
		}, null, null, 9 );

		// Handle pasted single widget.
		editor.on( 'paste', function( evt ) {
			var data = evt.data;

			data.dataValue = data.dataValue.replace( pasteReplaceRegex, pasteReplaceFn );

			// If drag'n'drop kind of paste into nested editable (data.range), selection is set AFTER
			// data is pasted, which means editor has no chance to change activeFilter's context.
			// As a result, pasted data is filtered with default editor's filter instead of NE's and
			// funny things get inserted. Changing the filter by analysis of the paste range below (#13186).
			if ( data.range ) {
				// Check if pasting into nested editable.
				var nestedEditable = Widget.getNestedEditable( editor.editable(), data.range.startContainer );

				if ( nestedEditable ) {
					// Retrieve the filter from NE's data and set it active before editor.insertHtml is done
					// in clipboard plugin.
					var filter = CKEDITOR.filter.instances[ nestedEditable.data( 'cke-filter' ) ];

					if ( filter ) {
						editor.setActiveFilter( filter );
					}
				}
			}
		} );

		// Listen with high priority to check widgets after data was inserted.
		editor.on( 'afterInsertHtml', function( evt ) {
			if ( evt.data.intoRange ) {
				widgetsRepo.checkWidgets( { initOnlyNew: true } );
			} else {
				editor.fire( 'lockSnapshot' );
				// Init only new for performance reason.
				// Focus inited if only widget was processed.
				widgetsRepo.checkWidgets( { initOnlyNew: true, focusInited: processedWidgetOnly } );

				editor.fire( 'unlockSnapshot' );
			}
		} );
	}

	// Helper for coordinating which widgets should be
	// selected/deselected and which one should be focused/blurred.
	function stateUpdater( widgetsRepo ) {
		var currentlySelected = widgetsRepo.selected,
			toBeSelected = [],
			toBeDeselected = currentlySelected.slice( 0 ),
			focused = null;

		return {
			select: function( widget ) {
				if ( CKEDITOR.tools.indexOf( currentlySelected, widget ) < 0 )
					toBeSelected.push( widget );

				var index = CKEDITOR.tools.indexOf( toBeDeselected, widget );
				if ( index >= 0 )
					toBeDeselected.splice( index, 1 );

				return this;
			},

			focus: function( widget ) {
				focused = widget;
				return this;
			},

			commit: function() {
				var focusedChanged = widgetsRepo.focused !== focused,
					widget, isDirty;

				widgetsRepo.editor.fire( 'lockSnapshot' );

				if ( focusedChanged && ( widget = widgetsRepo.focused ) )
					blurWidget( widgetsRepo, widget );

				while ( ( widget = toBeDeselected.pop() ) ) {
					currentlySelected.splice( CKEDITOR.tools.indexOf( currentlySelected, widget ), 1 );
					// Widget could be destroyed in the meantime - e.g. data could be set.
					if ( widget.isInited() ) {
						isDirty = widget.editor.checkDirty();

						widget.setSelected( false );

						!isDirty && widget.editor.resetDirty();
					}
				}

				if ( focusedChanged && focused ) {
					isDirty = widgetsRepo.editor.checkDirty();

					widgetsRepo.focused = focused;
					widgetsRepo.fire( 'widgetFocused', { widget: focused } );
					focused.setFocused( true );

					!isDirty && widgetsRepo.editor.resetDirty();
				}

				while ( ( widget = toBeSelected.pop() ) ) {
					currentlySelected.push( widget );
					widget.setSelected( true );
				}

				widgetsRepo.editor.fire( 'unlockSnapshot' );
			}
		};
	}


	//
	// WIDGET helpers ---------------------------------------------------------
	//

	// LEFT, RIGHT, UP, DOWN, DEL, BACKSPACE - unblock default fake sel handlers.
	var keystrokesNotBlockedByWidget = { 37: 1, 38: 1, 39: 1, 40: 1, 8: 1, 46: 1 };

	// Applies or removes style's classes from widget.
	// @param {CKEDITOR.style} style Custom widget style.
	// @param {Boolean} apply Whether to apply or remove style.
	function applyRemoveStyle( widget, style, apply ) {
		var changed = 0,
			classes = getStyleClasses( style ),
			updatedClasses = widget.data.classes || {},
			cl;

		// Ee... Something is wrong with this style.
		if ( !classes )
			return;

		// Clone, because we need to break reference.
		updatedClasses = CKEDITOR.tools.clone( updatedClasses );

		while ( ( cl = classes.pop() ) ) {
			if ( apply ) {
				if ( !updatedClasses[ cl ] )
					changed = updatedClasses[ cl ] = 1;
			} else {
				if ( updatedClasses[ cl ] ) {
					delete updatedClasses[ cl ];
					changed = 1;
				}
			}
		}
		if ( changed )
			widget.setData( 'classes', updatedClasses );
	}

	function cancel( evt ) {
		evt.cancel();
	}

	function copySingleWidget( widget, isCut ) {
		var editor = widget.editor,
			doc = editor.document;

		// We're still handling previous copy/cut.
		// When keystroke is used to copy/cut this will also prevent
		// conflict with copySingleWidget called again for native copy/cut event.
		if ( doc.getById( 'cke_copybin' ) )
			return;

			// [IE] Use span for copybin and its container to avoid bug with expanding editable height by
			// absolutely positioned element.
		var copybinName = ( editor.blockless || CKEDITOR.env.ie ) ? 'span' : 'div',
			copybin = doc.createElement( copybinName ),
			copybinContainer = doc.createElement( copybinName ),
			// IE8 always jumps to the end of document.
			needsScrollHack = CKEDITOR.env.ie && CKEDITOR.env.version < 9;

		copybinContainer.setAttributes( {
			id: 'cke_copybin',
			'data-cke-temp': '1'
		} );

		// Position copybin element outside current viewport.
		copybin.setStyles( {
			position: 'absolute',
			width: '1px',
			height: '1px',
			overflow: 'hidden'
		} );

		copybin.setStyle( editor.config.contentsLangDirection == 'ltr' ? 'left' : 'right', '-5000px' );

		var range = editor.createRange();
		range.setStartBefore( widget.wrapper );
		range.setEndAfter( widget.wrapper );

		copybin.setHtml(
			'<span data-cke-copybin-start="1">\u200b</span>' +
			editor.editable().getHtmlFromRange( range ).getHtml() +
			'<span data-cke-copybin-end="1">\u200b</span>' );

		// Save snapshot with the current state.
		editor.fire( 'saveSnapshot' );

		// Ignore copybin.
		editor.fire( 'lockSnapshot' );

		copybinContainer.append( copybin );
		editor.editable().append( copybinContainer );

		var listener1 = editor.on( 'selectionChange', cancel, null, null, 0 ),
			listener2 = widget.repository.on( 'checkSelection', cancel, null, null, 0 );

		if ( needsScrollHack ) {
			var docElement = doc.getDocumentElement().$,
				scrollTop = docElement.scrollTop;
		}

		// Once the clone of the widget is inside of copybin, select
		// the entire contents. This selection will be copied by the
		// native browser's clipboard system.
		range = editor.createRange();
		range.selectNodeContents( copybin );
		range.select();

		if ( needsScrollHack )
			docElement.scrollTop = scrollTop;

		setTimeout( function() {
			// [IE] Focus widget before removing copybin to avoid scroll jump.
			if ( !isCut )
				widget.focus();

			copybinContainer.remove();

			listener1.removeListener();
			listener2.removeListener();

			editor.fire( 'unlockSnapshot' );

			if ( isCut ) {
				widget.repository.del( widget );
				editor.fire( 'saveSnapshot' );
			}
		}, 100 ); // Use 100ms, so Chrome (@Mac) will be able to grab the content.
	}

	// Extracts classes array from style instance.
	function getStyleClasses( style ) {
		var attrs = style.getDefinition().attributes,
			classes = attrs && attrs[ 'class' ];

		return classes ? classes.split( /\s+/ ) : null;
	}

	// [IE] Force keeping focus because IE sometimes forgets to fire focus on main editable
	// when blurring nested editable.
	// @context widget
	function onEditableBlur() {
		var active = CKEDITOR.document.getActive(),
			editor = this.editor,
			editable = editor.editable();

		// If focus stays within editor override blur and set currentActive because it should be
		// automatically changed to editable on editable#focus but it is not fired.
		if ( ( editable.isInline() ? editable : editor.document.getWindow().getFrame() ).equals( active ) )
			editor.focusManager.focus( editable );
	}

	// Force selectionChange when editable was focused.
	// Similar to hack in selection.js#~620.
	// @context widget
	function onEditableFocus() {
		// Gecko does not support 'DOMFocusIn' event on which we unlock selection
		// in selection.js to prevent selection locking when entering nested editables.
		if ( CKEDITOR.env.gecko )
			this.editor.unlockSelection();

		// We don't need to force selectionCheck on Webkit, because on Webkit
		// we do that on DOMFocusIn in selection.js.
		if ( !CKEDITOR.env.webkit ) {
			this.editor.forceNextSelectionCheck();
			this.editor.selectionChange( 1 );
		}
	}

	// Setup listener on widget#data which will update (remove/add) classes
	// by comparing newly set classes with the old ones.
	function setupDataClassesListener( widget ) {
		// Note: previousClasses and newClasses may be null!
		// Tip: for ( cl in null ) is correct.
		var previousClasses = null;

		widget.on( 'data', function() {
			var newClasses = this.data.classes,
				cl;

			// When setting new classes one need to remember
			// that he must break reference.
			if ( previousClasses == newClasses )
				return;

			for ( cl in previousClasses ) {
				// Avoid removing and adding classes again.
				if ( !( newClasses && newClasses[ cl ] ) )
					this.removeClass( cl );
			}
			for ( cl in newClasses )
				this.addClass( cl );

			previousClasses = newClasses;
		} );
	}

	function setupDragHandler( widget ) {
		if ( !widget.draggable )
			return;

		var editor = widget.editor,
			// Use getLast to find wrapper's direct descendant (#12022).
			container = widget.wrapper.getLast( Widget.isDomDragHandlerContainer ),
			img;

		// Reuse drag handler if already exists (#11281).
		if ( container )
			img = container.findOne( 'img' );
		else {
			container = new CKEDITOR.dom.element( 'span', editor.document );
			container.setAttributes( {
				'class': 'cke_reset cke_widget_drag_handler_container',
				// Split background and background-image for IE8 which will break on rgba().
				style: 'background:rgba(220,220,220,0.5);background-image:url(' + editor.plugins.widget.path + 'images/handle.png)'
			} );

			img = new CKEDITOR.dom.element( 'img', editor.document );
			img.setAttributes( {
				'class': 'cke_reset cke_widget_drag_handler',
				'data-cke-widget-drag-handler': '1',
				src: CKEDITOR.tools.transparentImageData,
				width: DRAG_HANDLER_SIZE,
				title: editor.lang.widget.move,
				height: DRAG_HANDLER_SIZE
			} );
			widget.inline && img.setAttribute( 'draggable', 'true' );

			container.append( img );
			widget.wrapper.append( container );
		}

		// Preventing page reload when dropped content on widget wrapper (#13015).
		// Widget is not editable so by default drop on it isn't allowed what means that
		// browser handles it (there's no editable#drop event). If there's no drop event we cannot block
		// the drop, so page is reloaded. This listener enables drop on widget wrappers.
		widget.wrapper.on( 'dragover', function( evt ) {
			evt.data.preventDefault();
		} );

		widget.wrapper.on( 'mouseenter', widget.updateDragHandlerPosition, widget );
		setTimeout( function() {
			widget.on( 'data', widget.updateDragHandlerPosition, widget );
		}, 50 );

		if ( !widget.inline ) {
			img.on( 'mousedown', onBlockWidgetDrag, widget );

			// On IE8 'dragstart' is propagated to editable, so editor#dragstart is fired twice on block widgets.
			if ( CKEDITOR.env.ie && CKEDITOR.env.version < 9 ) {
				img.on( 'dragstart', function( evt ) {
					evt.data.preventDefault( true );
				} );
			}
		}

		widget.dragHandlerContainer = container;
	}

	function onBlockWidgetDrag( evt ) {
		var finder = this.repository.finder,
			locator = this.repository.locator,
			liner = this.repository.liner,
			editor = this.editor,
			editable = editor.editable(),
			listeners = [],
			sorted = [];

		// Mark dragged widget for repository#finder.
		this.repository._.draggedWidget = this;

		// Harvest all possible relations and display some closest.
		var relations = finder.greedySearch(),

			buffer = CKEDITOR.tools.eventsBuffer( 50, function() {
				locations = locator.locate( relations );

				// There's only a single line displayed for D&D.
				sorted = locator.sort( y, 1 );

				if ( sorted.length ) {
					liner.prepare( relations, locations );
					liner.placeLine( sorted[ 0 ] );
					liner.cleanup();
				}
			} ),

			locations, y;

		// Let's have the "dragging cursor" over entire editable.
		editable.addClass( 'cke_widget_dragging' );

		// Cache mouse position so it is re-used in events buffer.
		listeners.push( editable.on( 'mousemove', function( evt ) {
			y = evt.data.$.clientY;
			buffer.input();
		} ) );

		// Fire drag start as it happens during the native D&D.
		editor.fire( 'dragstart', { target: evt.sender } );

		function onMouseUp() {
			var l;

			buffer.reset();

			// Stop observing events.
			while ( ( l = listeners.pop() ) )
				l.removeListener();

			onBlockWidgetDrop.call( this, sorted, evt.sender );
		}

		// Mouseup means "drop". This is when the widget is being detached
		// from DOM and placed at range determined by the line (location).
		listeners.push( editor.document.once( 'mouseup', onMouseUp, this ) );

		// Prevent calling 'onBlockWidgetDrop' twice in the inline editor.
		// `removeListener` does not work if it is called at the same time event is fired.
		if ( !editable.isInline() ) {
			// Mouseup may occur when user hovers the line, which belongs to
			// the outer document. This is, of course, a valid listener too.
			listeners.push( CKEDITOR.document.once( 'mouseup', onMouseUp, this ) );
		}
	}

	function onBlockWidgetDrop( sorted, dragTarget ) {
		var finder = this.repository.finder,
			liner = this.repository.liner,
			editor = this.editor,
			editable = this.editor.editable();

		if ( !CKEDITOR.tools.isEmpty( liner.visible ) ) {
			// Retrieve range for the closest location.
			var dropRange = finder.getRange( sorted[ 0 ] );

			// Focus widget (it could lost focus after mousedown+mouseup)
			// and save this state as the one where we want to be taken back when undoing.
			this.focus();

			// Reset the fake selection, which will be invalidated by insertElementIntoRange.
			// This avoids a situation when getSelection() still returns a fake selection made
			// on widget which in the meantime has been moved to other place. That could cause
			// an error thrown e.g. by saveSnapshot or stateUpdater.
			editor.getSelection().reset();

			// Drag range will be set in the drop listener.
			editor.fire( 'drop', {
				dropRange: dropRange,
				target: dropRange.startContainer
			} );
		}

		// Clean-up custom cursor for editable.
		editable.removeClass( 'cke_widget_dragging' );

		// Clean-up all remaining lines.
		liner.hideVisible();

		// Clean-up drag & drop.
		editor.fire( 'dragend', { target: dragTarget } );
	}

	function setupEditables( widget ) {
		var editableName,
			editableDef,
			definedEditables = widget.editables;

		widget.editables = {};

		if ( !widget.editables )
			return;

		for ( editableName in definedEditables ) {
			editableDef = definedEditables[ editableName ];
			widget.initEditable( editableName, typeof editableDef == 'string' ? { selector: editableDef } : editableDef );
		}
	}

	function setupMask( widget ) {
		if ( !widget.mask )
			return;

		// Reuse mask if already exists (#11281).
		var img = widget.wrapper.findOne( '.cke_widget_mask' );

		if ( !img ) {
			img = new CKEDITOR.dom.element( 'img', widget.editor.document );
			img.setAttributes( {
				src: CKEDITOR.tools.transparentImageData,
				'class': 'cke_reset cke_widget_mask'
			} );
			widget.wrapper.append( img );
		}

		widget.mask = img;
	}

	// Replace parts object containing:
	// partName => selector pairs
	// with:
	// partName => element pairs
	function setupParts( widget ) {
		if ( widget.parts ) {
			var parts = {},
				el, partName;

			for ( partName in widget.parts ) {
				el = widget.wrapper.findOne( widget.parts[ partName ] );
				parts[ partName ] = el;
			}
			widget.parts = parts;
		}
	}

	function setupWidget( widget, widgetDef ) {
		setupWrapper( widget );
		setupParts( widget );
		setupEditables( widget );
		setupMask( widget );
		setupDragHandler( widget );
		setupDataClassesListener( widget );

		// #11145: [IE8] Non-editable content of widget is draggable.
		if ( CKEDITOR.env.ie && CKEDITOR.env.version < 9 ) {
			widget.wrapper.on( 'dragstart', function( evt ) {
				var target = evt.data.getTarget();

				// Allow text dragging inside nested editables or dragging inline widget's drag handler.
				if ( !Widget.getNestedEditable( widget, target ) && !( widget.inline && Widget.isDomDragHandler( target ) ) )
					evt.data.preventDefault();
			} );
		}

		widget.wrapper.removeClass( 'cke_widget_new' );
		widget.element.addClass( 'cke_widget_element' );

		widget.on( 'key', function( evt ) {
			var keyCode = evt.data.keyCode;

			// ENTER.
			if ( keyCode == 13 ) {
				widget.edit();
				// CTRL+C or CTRL+X.
			} else if ( keyCode == CKEDITOR.CTRL + 67 || keyCode == CKEDITOR.CTRL + 88 ) {
				copySingleWidget( widget, keyCode == CKEDITOR.CTRL + 88 );
				return; // Do not preventDefault.
			} else if ( keyCode in keystrokesNotBlockedByWidget || ( CKEDITOR.CTRL & keyCode ) || ( CKEDITOR.ALT & keyCode ) ) {
				// Pass chosen keystrokes to other plugins or default fake sel handlers.
				// Pass all CTRL/ALT keystrokes.
				return;
			}

			return false;
		}, null, null, 999 );
		// Listen with high priority so it's possible
		// to overwrite this callback.

		widget.on( 'doubleclick', function( evt ) {
			if ( widget.edit() ) {
				// We have to cancel event if edit method opens a dialog, otherwise
				// link plugin may open extra dialog (#12140).
				evt.cancel();
			}
		} );

		if ( widgetDef.data )
			widget.on( 'data', widgetDef.data );

		if ( widgetDef.edit )
			widget.on( 'edit', widgetDef.edit );
	}

	function setupWidgetData( widget, startupData ) {
		var widgetDataAttr = widget.element.data( 'cke-widget-data' );

		if ( widgetDataAttr )
			widget.setData( JSON.parse( decodeURIComponent( widgetDataAttr ) ) );
		if ( startupData )
			widget.setData( startupData );

		// Populate classes if they are not preset.
		if ( !widget.data.classes )
			widget.setData( 'classes', widget.getClasses() );

		// Unblock data and...
		widget.dataReady = true;

		// Write data to element because this was blocked when data wasn't ready.
		writeDataToElement( widget );

		// Fire data event first time, because this was blocked when data wasn't ready.
		widget.fire( 'data', widget.data );
	}

	function setupWrapper( widget ) {
		// Retrieve widget wrapper. Assign an id to it.
		var wrapper = widget.wrapper = widget.element.getParent();
		wrapper.setAttribute( 'data-cke-widget-id', widget.id );
	}

	function writeDataToElement( widget ) {
		widget.element.data( 'cke-widget-data', encodeURIComponent( JSON.stringify( widget.data ) ) );
	}

	//
	// WIDGET STYLE HANDLER ---------------------------------------------------
	//

	( function() {

		/**
		 * The class representing a widget style. It is an {@link CKEDITOR#STYLE_OBJECT object} like
		 * the styles handler for widgets.
		 *
		 * **Note:** This custom style handler does not support all methods of the {@link CKEDITOR.style} class.
		 * Not supported methods: {@link #applyToRange}, {@link #removeFromRange}, {@link #applyToObject}.
		 *
		 * @since 4.4
		 * @class CKEDITOR.style.customHandlers.widget
		 * @extends CKEDITOR.style
		 */
		CKEDITOR.style.addCustomHandler( {
			type: 'widget',

			setup: function( styleDefinition ) {
				/**
				 * The name of widget to which this style can be applied.
				 * It is extracted from style definition's `widget` property.
				 *
				 * @property {String} widget
				 */
				this.widget = styleDefinition.widget;
			},

			apply: function( editor ) {
				// Before CKEditor 4.4 wasn't a required argument, so we need to
				// handle a case when it wasn't provided.
				if ( !( editor instanceof CKEDITOR.editor ) )
					return;

				// Theoretically we could bypass checkApplicable, get widget from
				// widgets.focused and check its name, what would be faster, but then
				// this custom style would work differently than the default style
				// which checks if it's applicable before applying or removeing itself.
				if ( this.checkApplicable( editor.elementPath(), editor ) )
					editor.widgets.focused.applyStyle( this );
			},

			remove: function( editor ) {
				// Before CKEditor 4.4 wasn't a required argument, so we need to
				// handle a case when it wasn't provided.
				if ( !( editor instanceof CKEDITOR.editor ) )
					return;

				if ( this.checkApplicable( editor.elementPath(), editor ) )
					editor.widgets.focused.removeStyle( this );
			},

			checkActive: function( elementPath, editor ) {
				return this.checkElementMatch( elementPath.lastElement, 0, editor );
			},

			checkApplicable: function( elementPath, editor ) {
				// Before CKEditor 4.4 wasn't a required argument, so we need to
				// handle a case when it wasn't provided.
				if ( !( editor instanceof CKEDITOR.editor ) )
					return false;

				return this.checkElement( elementPath.lastElement );
			},

			checkElementMatch: checkElementMatch,

			checkElementRemovable: checkElementMatch,

			/**
			 * Checks if an element is a {@link CKEDITOR.plugins.widget#wrapper wrapper} of a
			 * widget whose name matches the {@link #widget widget name} specified in the style definition.
			 *
			 * @param {CKEDITOR.dom.element} element
			 * @returns {Boolean}
			 */
			checkElement: function( element ) {
				if ( !Widget.isDomWidgetWrapper( element ) )
					return false;

				var widgetElement = element.getFirst( Widget.isDomWidgetElement );
				return widgetElement && widgetElement.data( 'widget' ) == this.widget;
			},

			buildPreview: function( label ) {
				return label || this._.definition.name;
			},

			/**
			 * Returns allowed content rules which should be registered for this style.
			 * Uses widget's {@link CKEDITOR.plugins.widget.definition#styleableElements} to make a rule
			 * allowing classes on specified elements or use widget's
			 * {@link CKEDITOR.plugins.widget.definition#styleToAllowedContentRules} method to transform a style
			 * into allowed content rules.
			 *
			 * @param {CKEDITOR.editor} The editor instance.
			 * @returns {CKEDITOR.filter.allowedContentRules}
			 */
			toAllowedContentRules: function( editor ) {
				if ( !editor )
					return null;

				var widgetDef = editor.widgets.registered[ this.widget ],
					classes,
					rule = {};

				if ( !widgetDef )
					return null;

				if ( widgetDef.styleableElements ) {
					classes = this.getClassesArray();
					if ( !classes )
						return null;

					rule[ widgetDef.styleableElements ] = {
						classes: classes,
						propertiesOnly: true
					};
					return rule;
				}
				if ( widgetDef.styleToAllowedContentRules )
					return widgetDef.styleToAllowedContentRules( this );
				return null;
			},

			/**
			 * Returns classes defined in the style in form of an array.
			 *
			 * @returns {String[]}
			 */
			getClassesArray: function() {
				var classes = this._.definition.attributes && this._.definition.attributes[ 'class' ];

				return classes ? CKEDITOR.tools.trim( classes ).split( /\s+/ ) : null;
			},

			/**
			 * Not implemented.
			 *
			 * @method applyToRange
			 */
			applyToRange: notImplemented,

			/**
			 * Not implemented.
			 *
			 * @method removeFromRange
			 */
			removeFromRange: notImplemented,

			/**
			 * Not implemented.
			 *
			 * @method applyToObject
			 */
			applyToObject: notImplemented
		} );

		function notImplemented() {}

		// @context style
		function checkElementMatch( element, fullMatch, editor ) {
			// Before CKEditor 4.4 wasn't a required argument, so we need to
			// handle a case when it wasn't provided.
			if ( !editor )
				return false;

			if ( !this.checkElement( element ) )
				return false;

			var widget = editor.widgets.getByElement( element, true );
			return widget && widget.checkStyleActive( this );
		}

	} )();

	//
	// EXPOSE PUBLIC API ------------------------------------------------------
	//

	CKEDITOR.plugins.widget = Widget;
	Widget.repository = Repository;
	Widget.nestedEditable = NestedEditable;
} )();

/**
 * An event fired when a widget definition is registered by the {@link CKEDITOR.plugins.widget.repository#add} method.
 * It is possible to modify the definition being registered.
 *
 * @event widgetDefinition
 * @member CKEDITOR.editor
 * @param {CKEDITOR.plugins.widget.definition} data Widget definition.
 */

/**
 * This is an abstract class that describes the definition of a widget.
 * It is a type of {@link CKEDITOR.plugins.widget.repository#add} method's second argument.
 *
 * Widget instances inherit from registered widget definitions, although not in a prototypal way.
 * They are simply extended with corresponding widget definitions. Note that not all properties of
 * the widget definition become properties of a widget. Some, like {@link #data} or {@link #edit}, become
 * widget's events listeners.
 *
 * @class CKEDITOR.plugins.widget.definition
 * @abstract
 * @mixins CKEDITOR.feature
 */

/**
 * Widget definition name. It is automatically set when the definition is
 * {@link CKEDITOR.plugins.widget.repository#add registered}.
 *
 * @property {String} name
 */

/**
 * The method executed while initializing a widget, after a widget instance
 * is created, but before it is ready. It is executed before the first
 * {@link CKEDITOR.plugins.widget#event-data} is fired so it is common to
 * use the `init` method to populate widget data with information loaded from
 * the DOM, like for exmaple:
 *
 *		init: function() {
 *			this.setData( 'width', this.element.getStyle( 'width' ) );
 *
 *			if ( this.parts.caption.getStyle( 'display' ) != 'none' )
 *				this.setData( 'showCaption', true );
 *		}
 *
 * @property {Function} init
 */

/**
 * The function to be used to upcast an element to this widget or a
 * comma-separated list of upcast methods from the {@link #upcasts} object.
 *
 * The upcast function **is not** executed in the widget context (because the widget
 * does not exist yet) and two arguments are passed:
 *
 * * `element` ({@link CKEDITOR.htmlParser.element}) &ndash; The element to be checked.
 * * `data` (`Object`) &ndash; The object which can be extended with data which will then be passed to the widget.
 *
 * An element will be upcasted if a function returned `true` or an instance of
 * a {@link CKEDITOR.htmlParser.element} if upcasting meant DOM structure changes
 * (in this case the widget will be initialized on the returned element).
 *
 * @property {String/Function} upcast
 */

/**
 * The object containing functions which can be used to upcast this widget.
 * Only those pointed by the {@link #upcast} property will be used.
 *
 * In most cases it is appropriate to use {@link #upcast} directly,
 * because majority of widgets need just one method.
 * However, in some cases the widget author may want to expose more than one variant
 * and then this property may be used.
 *
 *		upcasts: {
 *			// This function may upcast only figure elements.
 *			figure: function() {
 *				// ...
 *			},
 *			// This function may upcast only image elements.
 *			image: function() {
 *				// ...
 *			},
 *			// More variants...
 *		}
 *
 *		// Then, widget user may choose which upcast methods will be enabled.
 *		editor.on( 'widgetDefinition', function( evt ) {
 *			if ( evt.data.name == 'image' )
 * 				evt.data.upcast = 'figure,image'; // Use both methods.
 *		} );
 *
 * @property {Object} upcasts
 */

/**
 * The {@link #upcast} method(s) priority. The upcast with a lower priority number will be called before
 * the one with a higher number. The default priority is `10`.
 *
 * @since 4.5
 * @property {Number} [upcastPriority=10]
 */

/**
 * The function to be used to downcast this widget or
 * a name of the downcast option from the {@link #downcasts} object.
 *
 * The downcast funciton will be executed in the {@link CKEDITOR.plugins.widget} context
 * and with `widgetElement` ({@link CKEDITOR.htmlParser.element}) argument which is
 * the widget's main element.
 *
 * The function may return an instance of the {@link CKEDITOR.htmlParser.node} class if the widget
 * needs to be downcasted to a different node than the widget's main element.
 *
 * @property {String/Function} downcast
 */

/**
 * The object containing functions which can be used to downcast this widget.
 * Only the one pointed by the {@link #downcast} property will be used.
 *
 * In most cases it is appropriate to use {@link #downcast} directly,
 * because majority of widgets have just one variant of downcasting (or none at all).
 * However, in some cases the widget author may want to expose more than one variant
 * and then this property may be used.
 *
 *		downcasts: {
 *			// This downcast may transform the widget into the figure element.
 *			figure: function() {
 *				// ...
 *			},
 *			// This downcast may transform the widget into the image element with data-* attributes.
 *			image: function() {
 *				// ...
 *			}
 *		}
 *
 *		// Then, the widget user may choose one of the downcast options when setting up his editor.
 *		editor.on( 'widgetDefinition', function( evt ) {
 *			if ( evt.data.name == 'image' )
 * 				evt.data.downcast = 'figure';
 *		} );
 *
 * @property downcasts
 */

/**
 * If set, it will be added as the {@link CKEDITOR.plugins.widget#event-edit} event listener.
 * This means that it will be executed when a widget is being edited.
 * See the {@link CKEDITOR.plugins.widget#method-edit} method.
 *
 * @property {Function} edit
 */

/**
 * If set, it will be added as the {@link CKEDITOR.plugins.widget#event-data} event listener.
 * This means that it will be executed every time the {@link CKEDITOR.plugins.widget#property-data widget data} changes.
 *
 * @property {Function} data
 */

/**
 * The method to be executed when the widget's command is executed in order to insert a new widget
 * (widget of this type is not focused). If not defined, then the default action will be
 * performed which means that:
 *
 * * An instance of the widget will be created in a detached {@link CKEDITOR.dom.documentFragment document fragment},
 * * The {@link CKEDITOR.plugins.widget#method-edit} method will be called to trigger widget editing,
 * * The widget element will be inserted into DOM.
 *
 * @property {Function} insert
 */

/**
 * The name of a dialog window which will be opened on {@link CKEDITOR.plugins.widget#method-edit}.
 * If not defined, then the {@link CKEDITOR.plugins.widget#method-edit} method will not perform any action and
 * widget's command will insert a new widget without opening a dialog window first.
 *
 * @property {String} dialog
 */

/**
 * The template which will be used to create a new widget element (when the widget's command is executed).
 * This string is populated with {@link #defaults default values} by using the {@link CKEDITOR.template} format.
 * Therefore it has to be a valid {@link CKEDITOR.template} argument.
 *
 * @property {String} template
 */

/**
 * The data object which will be used to populate the data of a newly created widget.
 * See {@link CKEDITOR.plugins.widget#property-data}.
 *
 *		defaults: {
 *			showCaption: true,
 *			align: 'none'
 *		}
 *
 * @property defaults
 */

/**
 * An object containing definitions of widget components (part name => CSS selector).
 *
 *		parts: {
 *			image: 'img',
 *			caption: 'div.caption'
 *		}
 *
 * @property parts
 */

/**
 * An object containing definitions of nested editables (editable name => {@link CKEDITOR.plugins.widget.nestedEditable.definition}).
 * Note that editables *have to* be defined in the same order as they are in DOM / {@link CKEDITOR.plugins.widget.definition#template template}.
 * Otherwise errors will occur when nesting widgets inside each other.
 *
 *		editables: {
 *			header: 'h1',
 *			content: {
 *				selector: 'div.content',
 *				allowedContent: 'p strong em; a[!href]'
 *			}
 *		}
 *
 * @property editables
 */

/**
 * Widget name displayed in elements path.
 *
 * @property {String} pathName
 */

/**
 * If set to `true`, the widget's element will be covered with a transparent mask.
 * This will prevent its content from being clickable, which matters in case
 * of special elements like embedded Flash or iframes that generate a separate "context".
 *
 * @property {Boolean} mask
 */

/**
 * If set to `true/false`, it will force the widget to be either an inline or a block widget.
 * If not set, the widget type will be determined from the widget element.
 *
 * Widget type influences whether a block (`div`) or an inline (`span`) element is used
 * for the wrapper.
 *
 * @property {Boolean} inline
 */

/**
 * The label for the widget toolbar button.
 *
 *		editor.widgets.add( 'simplebox', {
 *			button: 'Create a simple box'
 *		} );
 *
 *		editor.widgets.add( 'simplebox', {
 *			button: editor.lang.simplebox.title
 *		} );
 *
 * @property {String} button
 */

/**
 * Whether widget should be draggable. Defaults to `true`.
 * If set to `false` drag handler will not be displayed when hovering widget.
 *
 * @property {Boolean} draggable
 */

/**
 * Names of element(s) (separated by spaces) for which the {@link CKEDITOR.filter} should allow classes
 * defined in the widget styles. For example if your widget is upcasted from a simple `<div>`
 * element, then in order to make it styleable you can set:
 *
 *		editor.widgets.add( 'customWidget', {
 *			upcast: function( element ) {
 *				return element.name == 'div';
 *			},
 *
 *			// ...
 *
 *			styleableElements: 'div'
 *		} );
 *
 * Then, when the following style is defined:
 *
 *		{
 *			name: 'Thick border', type: 'widget', widget: 'customWidget',
 *			attributes: { 'class': 'thickBorder' }
 *		}
 *
 * a rule allowing the `thickBorder` class for `div` elements will be registered in the {@link CKEDITOR.filter}.
 *
 * If you need to have more freedom when transforming widget style to allowed content rules,
 * you can use the {@link #styleToAllowedContentRules} callback.
 *
 * @since 4.4
 * @property {String} styleableElements
 */

/**
 * Function transforming custom widget's {@link CKEDITOR.style} instance into
 * {@link CKEDITOR.filter.allowedContentRules}. It may be used when a static
 * {@link #styleableElements} property is not enough to inform the {@link CKEDITOR.filter}
 * what HTML features should be enabled when allowing the given style.
 *
 * In most cases, when style's classes just have to be added to element name(s) used by
 * the widget element, it is recommended to use simpler {@link #styleableElements} property.
 *
 * In order to get parsed classes from the style definition you can use
 * {@link CKEDITOR.style.customHandlers.widget#getClassesArray}.
 *
 * For example, if you want to use the [object format of allowed content rules](#!/guide/dev_allowed_content_rules-section-object-format),
 * to specify `match` validator, your implementation could look like this:
 *
 *		editor.widgets.add( 'customWidget', {
 *			// ...
 *
 *			styleToAllowedContentRules: funciton( style ) {
 *				// Retrieve classes defined in the style.
 *				var classes = style.getClassesArray();
 *
 *				// Do something crazy - for example return allowed content rules in object format,
 *				// with custom match property and propertiesOnly flag.
 *				return {
 *					h1: {
 *						match: isWidgetElement,
 *						propertiesOnly: true,
 *						classes: classes
 *					}
 *				};
 *			}
 *		} );
 *
 * @since 4.4
 * @property {Function} styleToAllowedContentRules
 * @param {CKEDITOR.style.customHandlers.widget} style The style to be transformed.
 * @returns {CKEDITOR.filter.allowedContentRules}
 */

/**
 * This is an abstract class that describes the definition of a widget's nested editable.
 * It is a type of values in the {@link CKEDITOR.plugins.widget.definition#editables} object.
 *
 * In the simplest case the definition is a string which is a CSS selector used to
 * find an element that will become a nested editable inside the widget. Note that
 * the widget element can be a nested editable, too.
 *
 * In the more advanced case a definition is an object with a required `selector` property.
 *
 *		editables: {
 *			header: 'h1',
 *			content: {
 *				selector: 'div.content',
 *				allowedContent: 'p strong em; a[!href]'
 *			}
 *		}
 *
 * @class CKEDITOR.plugins.widget.nestedEditable.definition
 * @abstract
 */

/**
 * The CSS selector used to find an element which will become a nested editable.
 *
 * @property {String} selector
 */

/**
 * The [Advanced Content Filter](#!/guide/dev_advanced_content_filter) rules
 * which will be used to limit the content allowed in this nested editable.
 * This option is similar to {@link CKEDITOR.config#allowedContent} and one can
 * use it to limit the editor features available in the nested editable.
 *
 * @property {CKEDITOR.filter.allowedContentRules} allowedContent
 */

/**
 * Nested editable name displayed in elements path.
 *
 * @property {String} pathName
 */<|MERGE_RESOLUTION|>--- conflicted
+++ resolved
@@ -1,4 +1,4 @@
-/**
+﻿/**
  * @license Copyright (c) 2003-2015, CKSource - Frederico Knabben. All rights reserved.
  * For licensing, see LICENSE.md or http://ckeditor.com/license
  */
@@ -1084,28 +1084,20 @@
 		 * @param {Boolean} [offline] See {@link #method-destroy} method.
 		 */
 		destroyEditable: function( editableName, offline ) {
-			var editables = this.editables[ editableName ];
-			if (editables) {
-				for (var editable, i = 0; i < editables.length; i++) {
-					editable = editables[i];
-					editable.removeListener('focus', onEditableFocus);
-					editable.removeListener('blur', onEditableBlur);
-					this.editor.focusManager.remove(editable);
-
-					if (!offline) {
-						this.repository.destroyAll(false, editable);
-						editable.removeClass('cke_widget_editable');
-						editable.removeClass('cke_widget_editable_focused');
-						editable.removeAttributes(['contenteditable', 'data-cke-widget-editable', 'data-cke-widget-editable-id', 'data-cke-enter-mode']);
-					}
-				}
-
-				delete this.editables[editableName];
-			}
-		},
-
-		getEditableId: function (editable) {
-			return editable.getAttribute('data-cke-widget-editable-id');
+			var editable = this.editables[ editableName ];
+
+			editable.removeListener( 'focus', onEditableFocus );
+			editable.removeListener( 'blur', onEditableBlur );
+			this.editor.focusManager.remove( editable );
+
+			if ( !offline ) {
+				this.repository.destroyAll( false, editable );
+				editable.removeClass( 'cke_widget_editable' );
+				editable.removeClass( 'cke_widget_editable_focused' );
+				editable.removeAttributes( [ 'contenteditable', 'data-cke-widget-editable', 'data-cke-enter-mode' ] );
+			}
+
+			delete this.editables[ editableName ];
 		},
 
 		/**
@@ -1212,28 +1204,20 @@
 		 * @returns {Boolean} Whether an editable was successfully initialized.
 		 */
 		initEditable: function( editableName, definition ) {
-<<<<<<< HEAD
 			var editableNodes = this.wrapper.find( definition.selector ),
 				editables = [],
 				editable, editableId;
 
 			for ( var i = 0; i < editableNodes.count(); i++ ) {
 				editable = editableNodes.getItem(i);
+				if ( this._isNested( editable ) ) {
+					continue;
+				}
 				if ( editable && editable.is( CKEDITOR.dtd.$editable) ) {
 					editable = new NestedEditable( this.editor, editable, {
 						filter: createEditableFilter.call( this.repository, this.name, editableName, definition )
 					} );
 					editableId = editables.push(editable) - 1;
-=======
-			// Don't fetch just first element which matched selector but look for a correct one. (#13334)
-			var editable = this._findOneNotNested( definition.selector );
-
-			if ( editable && editable.is( CKEDITOR.dtd.$editable ) ) {
-				editable = new NestedEditable( this.editor, editable, {
-					filter: createEditableFilter.call( this.repository, this.name, editableName, definition )
-				} );
-				this.editables[ editableName ] = editable;
->>>>>>> b9d71257
 
 					editable.setAttributes( {
 						contenteditable: 'true',
@@ -1279,27 +1263,16 @@
 		 *
 		 * @since 4.5
 		 * @private
-		 * @param {String} selector Selector to match.
-		 * @returns {CKEDITOR.dom.element} Matched element or `null` if a node has not been found.
-		 */
-		_findOneNotNested: function( selector ) {
-			var matchedElements = this.wrapper.find( selector ),
-				match,
-				closestWrapper;
-
-			for ( var i = 0; i < matchedElements.count(); i++ ) {
-				match = matchedElements.getItem( i );
-				closestWrapper = match.getAscendant( Widget.isDomWidgetWrapper );
-
-				// The closest ascendant-wrapper of this match defines to which widget
-				// this match belongs. If the ascendant is this widget's wrapper
-				// it means that the match is not nested in other widget.
-				if ( this.wrapper.equals( closestWrapper ) ) {
-					return match;
-				}
-			}
-
-			return null;
+		 * @param {CKEDITOR.dom.element} element Element to check.
+		 * @returns {boolean} true if an element is nested or false if not
+		 */
+		_isNested: function( element ) {
+			var closestWrapper = element.getAscendant( Widget.isDomWidgetWrapper );
+
+			// The closest ascendant-wrapper of this match defines to which widget
+			// this match belongs. If the ascendant is this widget's wrapper
+			// it means that the match is not nested in other widget.
+			return this.wrapper.equals( closestWrapper );
 		},
 
 		/**
@@ -2306,7 +2279,6 @@
 			return !( ranges.length == 1 && range.collapsed &&
 				range.checkBoundaryOfElement( focusedEditable, CKEDITOR[ keyCode == 8 ? 'START' : 'END' ] ) );
 		}
-		widget.fire( 'editableKey', { keyCode: keyCode, editable: focusedEditable });
 	}
 
 	function setFocusedEditable( widgetsRepo, widget, editableElement, offline ) {
@@ -2316,8 +2288,7 @@
 
 		if ( editableElement ) {
 			var editableName = editableElement.data( 'cke-widget-editable' ),
-				editableId = editableElement.data( 'cke-widget-editable-id'),
-				editableInstance = widget.editables[ editableName ][ editableId ];
+				editableInstance = widget.editables[ editableName ];
 
 			widgetsRepo.widgetHoldingFocusedEditable = widget;
 			widget.focusedEditable = editableInstance;
@@ -2687,7 +2658,7 @@
 
 			evt.data.dataValue.forEach( function( element ) {
 				var attrs = element.attributes,
-					widget, widgetElement, editables, editableType;
+					widget, widgetElement;
 
 				// Wrapper.
 				// Perform first part of downcasting (cleanup) and cache widgets,
@@ -2714,12 +2685,7 @@
 					// Nested editables are downcasted in the successive toDataFormat to create an opportunity
 					// for dataFilter's "excludeNestedEditable" option to do its job (that option relies on
 					// contenteditable="true" attribute) (#11372).
-					editables = toBeDowncasted[ toBeDowncasted.length - 1 ].editables;
-					editableType = attrs[ 'data-cke-widget-editable' ];
-					if ( !(editableType in editables) ) {
-						editables[ editableType ] = [];
-					}
-					editables[ editableType ][ attrs[ 'data-cke-widget-editable-id' ] ] = element;
+					toBeDowncasted[ toBeDowncasted.length - 1 ].editables[ attrs[ 'data-cke-widget-editable' ] ] = element;
 
 					// Don't check children - there won't be next wrapper or nested editable which we
 					// should process in this session.
@@ -2736,7 +2702,7 @@
 				return;
 
 			var toBeDowncasted = downcastingSessions[ evt.data.downcastingSessionId ],
-				toBe, widget, widgetElement, retElement, editableElement, editableType, editables;
+				toBe, widget, widgetElement, retElement, editableElement, e;
 
 			while ( ( toBe = toBeDowncasted.shift() ) ) {
 				widget = toBe.widget;
@@ -2744,15 +2710,11 @@
 				retElement = widget._.downcastFn && widget._.downcastFn.call( widget, widgetElement );
 
 				// Replace nested editables' content with their output data.
-				for ( editableType in toBe.editables ) {
-					if (toBe.editables.hasOwnProperty( editableType )) {
-						editables = toBe.editables[ editableType ];
-						for ( var i = 0; i < editables.length; i++) {
-							editableElement = editables[i];
-							delete editableElement.attributes.contenteditable;
-							editableElement.setHtml( widget.editables[ editableType ][ i ].getData() );
-						}
-					}
+				for ( e in toBe.editables ) {
+					editableElement = toBe.editables[ e ];
+
+					delete editableElement.attributes.contenteditable;
+					editableElement.setHtml( widget.editables[ e ].getData() );
 				}
 
 				// Returned element always defaults to widgetElement.
