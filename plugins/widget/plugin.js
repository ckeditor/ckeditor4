--- conflicted
+++ resolved
@@ -1216,28 +1216,17 @@
 		 * @returns {Boolean} Whether an editable was successfully initialized.
 		 */
 		initEditable: function( editableName, definition ) {
-<<<<<<< HEAD
 			var editableNodes = this.wrapper.find( definition.selector ),
 				editables = [],
 				editable, editableId;
 
 			for ( var i = 0; i < editableNodes.count(); i++ ) {
 				editable = editableNodes.getItem(i);
-				if ( editable && editable.is( CKEDITOR.dtd.$editable) ) {
+				if ( editable && editable.is( CKEDITOR.dtd.$editable ) ) {
 					editable = new NestedEditable( this.editor, editable, {
 						filter: createEditableFilter.call( this.repository, this.name, editableName, definition )
 					} );
 					editableId = editables.push(editable) - 1;
-=======
-			// Don't fetch just first element which matched selector but look for a correct one. (#13334)
-			var editable = this._findOneNotNested( definition.selector );
-
-			if ( editable && editable.is( CKEDITOR.dtd.$editable ) ) {
-				editable = new NestedEditable( this.editor, editable, {
-					filter: createEditableFilter.call( this.repository, this.name, editableName, definition )
-				} );
-				this.editables[ editableName ] = editable;
->>>>>>> 350afcb9
 
 					editable.setAttributes( {
 						contenteditable: 'true',
