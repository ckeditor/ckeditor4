<<<<<<< HEAD
/**
 * @license Copyright (c) 2003-2016, CKSource - Frederico Knabben. All rights reserved.
=======
﻿/**
 * @license Copyright (c) 2003-2017, CKSource - Frederico Knabben. All rights reserved.
>>>>>>> d70db23f
 * For licensing, see LICENSE.md or http://ckeditor.com/license
 */

/**
 * @fileOverview [Widget](http://ckeditor.com/addon/widget) plugin.
 */

'use strict';

( function() {
	var DRAG_HANDLER_SIZE = 15;

	CKEDITOR.plugins.add( 'widget', {
		// jscs:disable maximumLineLength
		lang: 'af,ar,az,bg,ca,cs,cy,da,de,de-ch,el,en,en-gb,eo,es,eu,fa,fi,fr,gl,he,hr,hu,id,it,ja,km,ko,ku,lv,nb,nl,no,oc,pl,pt,pt-br,ru,sk,sl,sq,sv,tr,tt,ug,uk,vi,zh,zh-cn', // %REMOVE_LINE_CORE%
		// jscs:enable maximumLineLength
		requires: 'lineutils,clipboard,widgetselection',
		onLoad: function() {
			CKEDITOR.addCss(
				'.cke_widget_wrapper{' +
					'position:relative;' +
					'outline:none' +
				'}' +
				'.cke_widget_inline{' +
					'display:inline-block' +
				'}' +
				'.cke_widget_wrapper:hover>.cke_widget_element{' +
					'outline:2px solid yellow;' +
					'cursor:default' +
				'}' +
				'.cke_widget_wrapper:hover .cke_widget_editable{' +
					'outline:2px solid yellow' +
				'}' +
				'.cke_widget_wrapper.cke_widget_focused>.cke_widget_element,' +
				// We need higher specificity than hover style.
				'.cke_widget_wrapper .cke_widget_editable.cke_widget_editable_focused{' +
					'outline:2px solid #ace' +
				'}' +
				'.cke_widget_editable{' +
					'cursor:text' +
				'}' +
				'.cke_widget_drag_handler_container{' +
					'position:absolute;' +
					'width:' + DRAG_HANDLER_SIZE + 'px;' +
					'height:0;' +
					// Initially drag handler should not be visible, until its position will be
					// calculated (#11177).
					// We need to hide unpositined handlers, so they don't extend
					// widget's outline far to the left (#12024).
					'display:none;' +
					'opacity:0.75;' +
					'transition:height 0s 0.2s;' + // Delay hiding drag handler.
					// Prevent drag handler from being misplaced (#11198).
					'line-height:0' +
				'}' +
				'.cke_widget_wrapper:hover>.cke_widget_drag_handler_container{' +
					'height:' + DRAG_HANDLER_SIZE + 'px;' +
					'transition:none' +
				'}' +
				'.cke_widget_drag_handler_container:hover{' +
					'opacity:1' +
				'}' +
				'img.cke_widget_drag_handler{' +
					'cursor:move;' +
					'width:' + DRAG_HANDLER_SIZE + 'px;' +
					'height:' + DRAG_HANDLER_SIZE + 'px;' +
					'display:inline-block' +
				'}' +
				'.cke_widget_mask{' +
					'position:absolute;' +
					'top:0;' +
					'left:0;' +
					'width:100%;' +
					'height:100%;' +
					'display:block' +
				'}' +
				'.cke_editable.cke_widget_dragging, .cke_editable.cke_widget_dragging *{' +
					'cursor:move !important' +
				'}'
			);
		},

		beforeInit: function( editor ) {
			/**
			 * An instance of widget repository. It contains all
			 * {@link CKEDITOR.plugins.widget.repository#registered registered widget definitions} and
			 * {@link CKEDITOR.plugins.widget.repository#instances initialized instances}.
			 *
			 *		editor.widgets.add( 'someName', {
			 *			// Widget definition...
			 *		} );
			 *
			 *		editor.widgets.registered.someName; // -> Widget definition
			 *
			 * @since 4.3
			 * @readonly
			 * @property {CKEDITOR.plugins.widget.repository} widgets
			 * @member CKEDITOR.editor
			 */
			editor.widgets = new Repository( editor );
		},

		afterInit: function( editor ) {
			addWidgetButtons( editor );
			setupContextMenu( editor );
		}
	} );

	/**
	 * Widget repository. It keeps track of all {@link #registered registered widget definitions} and
	 * {@link #instances initialized instances}. An instance of the repository is available under
	 * the {@link CKEDITOR.editor#widgets} property.
	 *
	 * @class CKEDITOR.plugins.widget.repository
	 * @mixins CKEDITOR.event
	 * @constructor Creates a widget repository instance. Note that the widget plugin automatically
	 * creates a repository instance which is available under the {@link CKEDITOR.editor#widgets} property.
	 * @param {CKEDITOR.editor} editor The editor instance for which the repository will be created.
	 */
	function Repository( editor ) {
		/**
		 * The editor instance for which this repository was created.
		 *
		 * @readonly
		 * @property {CKEDITOR.editor} editor
		 */
		this.editor = editor;

		/**
		 * A hash of registered widget definitions (definition name => {@link CKEDITOR.plugins.widget.definition}).
		 *
		 * To register a definition use the {@link #add} method.
		 *
		 * @readonly
		 */
		this.registered = {};

		/**
		 * An object containing initialized widget instances (widget id => {@link CKEDITOR.plugins.widget}).
		 *
		 * @readonly
		 */
		this.instances = {};

		/**
		 * An array of selected widget instances.
		 *
		 * @readonly
		 * @property {CKEDITOR.plugins.widget[]} selected
		 */
		this.selected = [];

		/**
		 * The focused widget instance. See also {@link CKEDITOR.plugins.widget#event-focus}
		 * and {@link CKEDITOR.plugins.widget#event-blur} events.
		 *
		 *		editor.on( 'selectionChange', function() {
		 *			if ( editor.widgets.focused ) {
		 *				// Do something when a widget is focused...
		 *			}
		 *		} );
		 *
		 * @readonly
		 * @property {CKEDITOR.plugins.widget} focused
		 */
		this.focused = null;

		/**
		 * The widget instance that contains the nested editable which is currently focused.
		 *
		 * @readonly
		 * @property {CKEDITOR.plugins.widget} widgetHoldingFocusedEditable
		 */
		this.widgetHoldingFocusedEditable = null;

		this._ = {
			nextId: 0,
			upcasts: [],
			upcastCallbacks: [],
			filters: {}
		};

		setupWidgetsLifecycle( this );
		setupSelectionObserver( this );
		setupMouseObserver( this );
		setupKeyboardObserver( this );
		setupDragAndDrop( this );
		setupNativeCutAndCopy( this );
	}

	Repository.prototype = {
		/**
		 * Minimum interval between selection checks.
		 *
		 * @private
		 */
		MIN_SELECTION_CHECK_INTERVAL: 500,

		/**
		 * Adds a widget definition to the repository. Fires the {@link CKEDITOR.editor#widgetDefinition} event
		 * which allows to modify the widget definition which is going to be registered.
		 *
		 * @param {String} name The name of the widget definition.
		 * @param {CKEDITOR.plugins.widget.definition} widgetDef Widget definition.
		 * @returns {CKEDITOR.plugins.widget.definition}
		 */
		add: function( name, widgetDef ) {
			// Create prototyped copy of original widget definition, so we won't modify it.
			widgetDef = CKEDITOR.tools.prototypedCopy( widgetDef );
			widgetDef.name = name;

			widgetDef._ = widgetDef._ || {};

			this.editor.fire( 'widgetDefinition', widgetDef );

			if ( widgetDef.template )
				widgetDef.template = new CKEDITOR.template( widgetDef.template );

			addWidgetCommand( this.editor, widgetDef );
			addWidgetProcessors( this, widgetDef );

			this.registered[ name ] = widgetDef;

			return widgetDef;
		},

		/**
		 * Adds a callback for element upcasting. Each callback will be executed
		 * for every element which is later tested by upcast methods. If a callback
		 * returns `false`, the element will not be upcasted.
		 *
		 *		// Images with the "banner" class will not be upcasted (e.g. to the image widget).
		 *		editor.widgets.addUpcastCallback( function( element ) {
		 *			if ( element.name == 'img' && element.hasClass( 'banner' ) )
		 *				return false;
		 *		} );
		 *
		 * @param {Function} callback
		 * @param {CKEDITOR.htmlParser.element} callback.element
		 */
		addUpcastCallback: function( callback ) {
			this._.upcastCallbacks.push( callback );
		},

		/**
		 * Checks the selection to update widget states (selection and focus).
		 *
		 * This method is triggered by the {@link #event-checkSelection} event.
		 */
		checkSelection: function() {
			var sel = this.editor.getSelection(),
				selectedElement = sel.getSelectedElement(),
				updater = stateUpdater( this ),
				widget;

			// Widget is focused so commit and finish checking.
			if ( selectedElement && ( widget = this.getByElement( selectedElement, true ) ) )
				return updater.focus( widget ).select( widget ).commit();

			var range = sel.getRanges()[ 0 ];

			// No ranges or collapsed range mean that nothing is selected, so commit and finish checking.
			if ( !range || range.collapsed )
				return updater.commit();

			// Range is not empty, so create walker checking for wrappers.
			var walker = new CKEDITOR.dom.walker( range ),
				wrapper;

			walker.evaluator = Widget.isDomWidgetWrapper;

			while ( ( wrapper = walker.next() ) )
				updater.select( this.getByElement( wrapper ) );

			updater.commit();
		},

		/**
		 * Checks if all widget instances are still present in the DOM.
		 * Destroys those instances that are not present.
		 * Reinitializes widgets on widget wrappers for which widget instances
		 * cannot be found. Takes nested widgets into account, too.
		 *
		 * This method triggers the {@link #event-checkWidgets} event whose listeners
		 * can cancel the method's execution or modify its options.
		 *
		 * @param [options] The options object.
		 * @param {Boolean} [options.initOnlyNew] Initializes widgets only on newly wrapped
		 * widget elements (those which still have the `cke_widget_new` class). When this option is
		 * set to `true`, widgets which were invalidated (e.g. by replacing with a cloned DOM structure)
		 * will not be reinitialized. This makes the check faster.
		 * @param {Boolean} [options.focusInited] If only one widget is initialized by
		 * the method, it will be focused.
		 */
		checkWidgets: function( options ) {
			this.fire( 'checkWidgets', CKEDITOR.tools.copy( options || {} ) );
		},

		/**
		 * Removes the widget from the editor and moves the selection to the closest
		 * editable position if the widget was focused before.
		 *
		 * @param {CKEDITOR.plugins.widget} widget The widget instance to be deleted.
		 */
		del: function( widget ) {
			if ( this.focused === widget ) {
				var editor = widget.editor,
					range = editor.createRange(),
					found;

				// If haven't found place for caret on the default side,
				// try to find it on the other side.
				if ( !( found = range.moveToClosestEditablePosition( widget.wrapper, true ) ) )
					found = range.moveToClosestEditablePosition( widget.wrapper, false );

				if ( found )
					editor.getSelection().selectRanges( [ range ] );
			}

			widget.wrapper.remove();
			this.destroy( widget, true );
		},

		/**
		 * Destroys the widget instance and all its nested widgets (widgets inside its nested editables).
		 *
		 * @param {CKEDITOR.plugins.widget} widget The widget instance to be destroyed.
		 * @param {Boolean} [offline] Whether the widget is offline (detached from the DOM tree) &mdash;
		 * in this case the DOM (attributes, classes, etc.) will not be cleaned up.
		 */
		destroy: function( widget, offline ) {
			if ( this.widgetHoldingFocusedEditable === widget )
				setFocusedEditable( this, widget, null, offline );

			widget.destroy( offline );
			delete this.instances[ widget.id ];
			this.fire( 'instanceDestroyed', widget );
		},

		/**
		 * Destroys all widget instances.
		 *
		 * @param {Boolean} [offline] Whether the widgets are offline (detached from the DOM tree) &mdash;
		 * in this case the DOM (attributes, classes, etc.) will not be cleaned up.
		 * @param {CKEDITOR.dom.element} [container] The container within widgets will be destroyed.
		 * This option will be ignored if the `offline` flag was set to `true`, because in such case
		 * it is not possible to find widgets within the passed block.
		 */
		destroyAll: function( offline, container ) {
			var widget,
				id,
				instances = this.instances;

			if ( container && !offline ) {
				var wrappers = container.find( '.cke_widget_wrapper' ),
					l = wrappers.count(),
					i = 0;

				// Length is constant, because this is not a live node list.
				// Note: since querySelectorAll returns nodes in document order,
				// outer widgets are always placed before their nested widgets and therefore
				// are destroyed before them.
				for ( ; i < l; ++i ) {
					widget = this.getByElement( wrappers.getItem( i ), true );
					// Widget might not be found, because it could be a nested widget,
					// which would be destroyed when destroying its parent.
					if ( widget )
						this.destroy( widget );
				}

				return;
			}

			for ( id in instances ) {
				widget = instances[ id ];
				this.destroy( widget, offline );
			}
		},

		/**
		 * Finalizes a process of widget creation. This includes:
		 *
		 * * inserting widget element into editor,
		 * * marking widget instance as ready (see {@link CKEDITOR.plugins.widget#event-ready}),
		 * * focusing widget instance.
		 *
		 * This method is used by the default widget's command and is called
		 * after widget's dialog (if set) is closed. It may also be used in a
		 * customized process of widget creation and insertion.
		 *
		 *		widget.once( 'edit', function() {
		 *			// Finalize creation only of not ready widgets.
		 *			if ( widget.isReady() )
		 *				return;
		 *
		 *			// Cancel edit event to prevent automatic widget insertion.
		 *			evt.cancel();
		 *
		 *			CustomDialog.open( widget.data, function saveCallback( savedData ) {
		 *				// Cache the container, because widget may be destroyed while saving data,
		 *				// if this process will require some deep transformations.
		 *				var container = widget.wrapper.getParent();
		 *
		 *				widget.setData( savedData );
		 *
		 *				// Widget will be retrieved from container and inserted into editor.
		 *				editor.widgets.finalizeCreation( container );
		 *			} );
		 *		} );
		 *
		 * @param {CKEDITOR.dom.element/CKEDITOR.dom.documentFragment} container The element
		 * or document fragment which contains widget wrapper. The container is used, so before
		 * finalizing creation the widget can be freely transformed (even destroyed and reinitialized).
		 */
		finalizeCreation: function( container ) {
			var wrapper = container.getFirst();
			if ( wrapper && Widget.isDomWidgetWrapper( wrapper ) ) {
				this.editor.insertElement( wrapper );

				var widget = this.getByElement( wrapper );
				// Fire postponed #ready event.
				widget.ready = true;
				widget.fire( 'ready' );
				widget.focus();
			}
		},

		/**
		 * Finds a widget instance which contains a given element. The element will be the {@link CKEDITOR.plugins.widget#wrapper wrapper}
		 * of the returned widget or a descendant of this {@link CKEDITOR.plugins.widget#wrapper wrapper}.
		 *
		 *		editor.widgets.getByElement( someWidget.wrapper ); // -> someWidget
		 *		editor.widgets.getByElement( someWidget.parts.caption ); // -> someWidget
		 *
		 *		// Check wrapper only:
		 *		editor.widgets.getByElement( someWidget.wrapper, true ); // -> someWidget
		 *		editor.widgets.getByElement( someWidget.parts.caption, true ); // -> null
		 *
		 * @param {CKEDITOR.dom.element} element The element to be checked.
		 * @param {Boolean} [checkWrapperOnly] If set to `true`, the method will not check wrappers' descendants.
		 * @returns {CKEDITOR.plugins.widget} The widget instance or `null`.
		 */
		getByElement: ( function() {
			var validWrapperElements = { div: 1, span: 1 };
			function getWidgetId( element ) {
				return element.is( validWrapperElements ) && element.data( 'cke-widget-id' );
			}

			return function( element, checkWrapperOnly ) {
				if ( !element )
					return null;

				var id = getWidgetId( element );

				// There's no need to check element parents if element is a wrapper.
				if ( !checkWrapperOnly && !id ) {
					var limit = this.editor.editable();

					// Try to find a closest ascendant which is a widget wrapper.
					do {
						element = element.getParent();
					} while ( element && !element.equals( limit ) && !( id = getWidgetId( element ) ) );
				}

				return this.instances[ id ] || null;
			};
		} )(),

		/**
		 * Initializes a widget on a given element if the widget has not been initialized on it yet.
		 *
		 * @param {CKEDITOR.dom.element} element The future widget element.
		 * @param {String/CKEDITOR.plugins.widget.definition} [widgetDef] Name of a widget or a widget definition.
		 * The widget definition should be previously registered by using the
		 * {@link CKEDITOR.plugins.widget.repository#add} method.
		 * @param [startupData] Widget startup data (has precedence over default one).
		 * @returns {CKEDITOR.plugins.widget} The widget instance or `null` if a widget could not be initialized on
		 * a given element.
		 */
		initOn: function( element, widgetDef, startupData ) {
			if ( !widgetDef )
				widgetDef = this.registered[ element.data( 'widget' ) ];
			else if ( typeof widgetDef == 'string' )
				widgetDef = this.registered[ widgetDef ];

			if ( !widgetDef )
				return null;

			// Wrap element if still wasn't wrapped (was added during runtime by method that skips dataProcessor).
			var wrapper = this.wrapElement( element, widgetDef.name );

			if ( wrapper ) {
				// Check if widget wrapper is new (widget hasn't been initialized on it yet).
				// This class will be removed by widget constructor to avoid locking snapshot twice.
				if ( wrapper.hasClass( 'cke_widget_new' ) ) {
					var widget = new Widget( this, this._.nextId++, element, widgetDef, startupData );

					// Widget could be destroyed when initializing it.
					if ( widget.isInited() ) {
						this.instances[ widget.id ] = widget;

						return widget;
					} else {
						return null;
					}
				}

				// Widget already has been initialized, so try to get widget by element.
				// Note - it may happen that other instance will returned than the one created above,
				// if for example widget was destroyed and reinitialized.
				return this.getByElement( element );
			}

			// No wrapper means that there's no widget for this element.
			return null;
		},

		/**
		 * Initializes widgets on all elements which were wrapped by {@link #wrapElement} and
		 * have not been initialized yet.
		 *
		 * @param {CKEDITOR.dom.element} [container=editor.editable()] The container which will be checked for not
		 * initialized widgets. Defaults to editor's {@link CKEDITOR.editor#editable editable} element.
		 * @returns {CKEDITOR.plugins.widget[]} Array of widget instances which have been initialized.
		 * Note: Only first-level widgets are returned &mdash; without nested widgets.
		 */
		initOnAll: function( container ) {
			var newWidgets = ( container || this.editor.editable() ).find( '.cke_widget_new' ),
				newInstances = [],
				instance;

			for ( var i = newWidgets.count(); i--; ) {
				instance = this.initOn( newWidgets.getItem( i ).getFirst( Widget.isDomWidgetElement ) );
				if ( instance )
					newInstances.push( instance );
			}

			return newInstances;
		},

		/**
		 * Allows to listen to events on specific types of widgets, even if they are not created yet.
		 *
		 * Please note that this method inherits parameters from the {@link CKEDITOR.event#method-on} method with one
		 * extra parameter at the beginning which is the widget name.
		 *
		 *		editor.widgets.onWidget( 'image', 'action', function( evt ) {
		 *			// Event `action` occurs on `image` widget.
		 *		} );
		 *
		 * @since 4.5
		 * @param {String} widgetName
		 * @param {String} eventName
		 * @param {Function} listenerFunction
		 * @param {Object} [scopeObj]
		 * @param {Object} [listenerData]
		 * @param {Number} [priority=10]
		 */
		onWidget: function( widgetName ) {
			var args = Array.prototype.slice.call( arguments );

			args.shift();

			for ( var i in this.instances ) {
				var instance = this.instances[ i ];

				if ( instance.name == widgetName ) {
					instance.on.apply( instance, args );
				}
			}

			this.on( 'instanceCreated', function( evt ) {
				var widget = evt.data;

				if ( widget.name == widgetName ) {
					widget.on.apply( widget, args );
				}
			} );
		},

		/**
		 * Parses element classes string and returns an object
		 * whose keys contain class names. Skips all `cke_*` classes.
		 *
		 * This method is used by the {@link CKEDITOR.plugins.widget#getClasses} method and
		 * may be used when overriding that method.
		 *
		 * @since 4.4
		 * @param {String} classes String (value of `class` attribute).
		 * @returns {Object} Object containing classes or `null` if no classes found.
		 */
		parseElementClasses: function( classes ) {
			if ( !classes )
				return null;

			classes = CKEDITOR.tools.trim( classes ).split( /\s+/ );

			var cl,
				obj = {},
				hasClasses = 0;

			while ( ( cl = classes.pop() ) ) {
				if ( cl.indexOf( 'cke_' ) == -1 )
					obj[ cl ] = hasClasses = 1;
			}

			return hasClasses ? obj : null;
		},

		/**
		 * Wraps an element with a widget's non-editable container.
		 *
		 * If this method is called on an {@link CKEDITOR.htmlParser.element}, then it will
		 * also take care of fixing the DOM after wrapping (the wrapper may not be allowed in element's parent).
		 *
		 * @param {CKEDITOR.dom.element/CKEDITOR.htmlParser.element} element The widget element to be wrapped.
		 * @param {String} [widgetName] The name of the widget definition. Defaults to element's `data-widget`
		 * attribute value.
		 * @returns {CKEDITOR.dom.element/CKEDITOR.htmlParser.element} The wrapper element or `null` if
		 * the widget definition of this name is not registered.
		 */
		wrapElement: function( element, widgetName ) {
			var wrapper = null,
				widgetDef,
				isInline;

			if ( element instanceof CKEDITOR.dom.element ) {
				widgetName = widgetName || element.data( 'widget' );
				widgetDef = this.registered[ widgetName ];

				if ( !widgetDef )
					return null;

				// Do not wrap already wrapped element.
				wrapper = element.getParent();
				if ( wrapper && wrapper.type == CKEDITOR.NODE_ELEMENT && wrapper.data( 'cke-widget-wrapper' ) )
					return wrapper;

				// If attribute isn't already set (e.g. for pasted widget), set it.
				if ( !element.hasAttribute( 'data-cke-widget-keep-attr' ) )
					element.data( 'cke-widget-keep-attr', element.data( 'widget' ) ? 1 : 0 );

				element.data( 'widget', widgetName );

				isInline = isWidgetInline( widgetDef, element.getName() );

				wrapper = new CKEDITOR.dom.element( isInline ? 'span' : 'div' );
				wrapper.setAttributes( getWrapperAttributes( isInline, widgetName ) );

				wrapper.data( 'cke-display-name', widgetDef.pathName ? widgetDef.pathName : element.getName() );

				// Replace element unless it is a detached one.
				if ( element.getParent( true ) )
					wrapper.replace( element );
				element.appendTo( wrapper );
			}
			else if ( element instanceof CKEDITOR.htmlParser.element ) {
				widgetName = widgetName || element.attributes[ 'data-widget' ];
				widgetDef = this.registered[ widgetName ];

				if ( !widgetDef )
					return null;

				wrapper = element.parent;
				if ( wrapper && wrapper.type == CKEDITOR.NODE_ELEMENT && wrapper.attributes[ 'data-cke-widget-wrapper' ] )
					return wrapper;

				// If attribute isn't already set (e.g. for pasted widget), set it.
				if ( !( 'data-cke-widget-keep-attr' in element.attributes ) )
					element.attributes[ 'data-cke-widget-keep-attr' ] = element.attributes[ 'data-widget' ] ? 1 : 0;
				if ( widgetName )
					element.attributes[ 'data-widget' ] = widgetName;

				isInline = isWidgetInline( widgetDef, element.name );

				wrapper = new CKEDITOR.htmlParser.element( isInline ? 'span' : 'div', getWrapperAttributes( isInline, widgetName ) );
				wrapper.attributes[ 'data-cke-display-name' ] = widgetDef.pathName ? widgetDef.pathName : element.name;

				var parent = element.parent,
					index;

				// Don't detach already detached element.
				if ( parent ) {
					index = element.getIndex();
					element.remove();
				}

				wrapper.add( element );

				// Insert wrapper fixing DOM (splitting parents if wrapper is not allowed inside them).
				parent && insertElement( parent, index, wrapper );
			}

			return wrapper;
		},

		// Expose for tests.
		_tests_createEditableFilter: createEditableFilter
	};

	CKEDITOR.event.implementOn( Repository.prototype );

	/**
	 * An event fired when a widget instance is created, but before it is fully initialized.
	 *
	 * @event instanceCreated
	 * @param {CKEDITOR.plugins.widget} data The widget instance.
	 */

	/**
	 * An event fired when a widget instance was destroyed.
	 *
	 * See also {@link CKEDITOR.plugins.widget#event-destroy}.
	 *
	 * @event instanceDestroyed
	 * @param {CKEDITOR.plugins.widget} data The widget instance.
	 */

	/**
	 * An event fired to trigger the selection check.
	 *
	 * See the {@link #method-checkSelection} method.
	 *
	 * @event checkSelection
	 */

	/**
	 * An event fired by the the {@link #method-checkWidgets} method.
	 *
	 * It can be canceled in order to stop the {@link #method-checkWidgets}
	 * method execution or the event listener can modify the method's options.
	 *
	 * @event checkWidgets
	 * @param [data]
	 * @param {Boolean} [data.initOnlyNew] Initialize widgets only on newly wrapped
	 * widget elements (those which still have the `cke_widget_new` class). When this option is
	 * set to `true`, widgets which were invalidated (e.g. by replacing with a cloned DOM structure)
	 * will not be reinitialized. This makes the check faster.
	 * @param {Boolean} [data.focusInited] If only one widget is initialized by
	 * the method, it will be focused.
	 */


	/**
	 * An instance of a widget. Together with {@link CKEDITOR.plugins.widget.repository} these
	 * two classes constitute the core of the Widget System.
	 *
	 * Note that neither the repository nor the widget instances can be created by using their constructors.
	 * A repository instance is automatically set up by the Widget plugin and is accessible under
	 * {@link CKEDITOR.editor#widgets}, while widget instances are created and destroyed by the repository.
	 *
	 * To create a widget, first you need to {@link CKEDITOR.plugins.widget.repository#add register} its
	 * {@link CKEDITOR.plugins.widget.definition definition}:
	 *
	 *		editor.widgets.add( 'simplebox', {
	 *			upcast: function( element ) {
	 *				// Defines which elements will become widgets.
	 *				if ( element.hasClass( 'simplebox' ) )
	 *					return true;
	 *			},
	 *			init: function() {
	 *				// ...
	 *			}
	 *		} );
	 *
	 * Once the widget definition is registered, widgets will be automatically
	 * created when loading data:
	 *
	 *		editor.setData( '<div class="simplebox">foo</div>', function() {
	 *			console.log( editor.widgets.instances ); // -> An object containing one instance.
	 *		} );
	 *
	 * It is also possible to create instances during runtime by using a command
	 * (if a {@link CKEDITOR.plugins.widget.definition#template} property was defined):
	 *
	 *		// You can execute an automatically defined command to
	 *		// insert a new simplebox widget or edit the one currently focused.
	 *		editor.execCommand( 'simplebox' );
	 *
	 * Note: Since CKEditor 4.5 widget's `startupData` can be passed as the command argument:
	 *
	 *		editor.execCommand( 'simplebox', {
	 *			startupData: {
	 *				align: 'left'
	 *			}
	 *		} );
	 *
	 * A widget can also be created in a completely custom way:
	 *
	 *		var element = editor.document.createElement( 'div' );
	 *		editor.insertElement( element );
	 *		var widget = editor.widgets.initOn( element, 'simplebox' );
	 *
	 * @since 4.3
	 * @class CKEDITOR.plugins.widget
	 * @mixins CKEDITOR.event
	 * @extends CKEDITOR.plugins.widget.definition
	 * @constructor Creates an instance of the widget class. Do not use it directly, but instead initialize widgets
	 * by using the {@link CKEDITOR.plugins.widget.repository#initOn} method or by the upcasting system.
	 * @param {CKEDITOR.plugins.widget.repository} widgetsRepo
	 * @param {Number} id Unique ID of this widget instance.
	 * @param {CKEDITOR.dom.element} element The widget element.
	 * @param {CKEDITOR.plugins.widget.definition} widgetDef Widget's registered definition.
	 * @param [startupData] Initial widget data. This data object will overwrite the default data and
	 * the data loaded from the DOM.
	 */
	function Widget( widgetsRepo, id, element, widgetDef, startupData ) {
		var editor = widgetsRepo.editor;

		// Extend this widget with widgetDef-specific methods and properties.
		CKEDITOR.tools.extend( this, widgetDef, {
			/**
			 * The editor instance.
			 *
			 * @readonly
			 * @property {CKEDITOR.editor}
			 */
			editor: editor,

			/**
			 * This widget's unique (per editor instance) ID.
			 *
			 * @readonly
			 * @property {Number}
			 */
			id: id,

			/**
			 * Whether this widget is an inline widget (based on an inline element unless
			 * forced otherwise by {@link CKEDITOR.plugins.widget.definition#inline}).
			 *
			 * **Note:** This option does not allow to turn a block element into an inline widget.
			 * However, it makes it possible to turn an inline element into a block widget or to
			 * force a correct type in case when automatic recognition fails.
			 *
			 * @readonly
			 * @property {Boolean}
			 */
			inline: element.getParent().getName() == 'span',

			/**
			 * The widget element &mdash; the element on which the widget was initialized.
			 *
			 * @readonly
			 * @property {CKEDITOR.dom.element} element
			 */
			element: element,

			/**
			 * Widget's data object.
			 *
			 * The data can only be set by using the {@link #setData} method.
			 * Changes made to the data fire the {@link #event-data} event.
			 *
			 * @readonly
			 */
			data: CKEDITOR.tools.extend( {}, typeof widgetDef.defaults == 'function' ? widgetDef.defaults() : widgetDef.defaults ),

			/**
			 * Indicates if a widget is data-ready. Set to `true` when data from all sources
			 * ({@link CKEDITOR.plugins.widget.definition#defaults}, set in the
			 * {@link #init} method, loaded from the widget's element and startup data coming from the constructor)
			 * are finally loaded. This is immediately followed by the first {@link #event-data}.
			 *
			 * @readonly
			 */
			dataReady: false,

			/**
			 * Whether a widget instance was initialized. This means that:
			 *
			 * * An instance was created,
			 * * Its properties were set,
			 * * The `init` method was executed.
			 *
			 * **Note**: The first {@link #event-data} event could not be fired yet which
			 * means that the widget's DOM has not been set up yet. Wait for the {@link #event-ready}
			 * event to be notified when a widget is fully initialized and ready.
			 *
			 * **Note**: Use the {@link #isInited} method to check whether a widget is initialized and
			 * has not been destroyed.
			 *
			 * @readonly
			 */
			inited: false,

			/**
			 * Whether a widget instance is ready. This means that the widget is {@link #inited} and
			 * that its DOM was finally set up.
			 *
			 * **Note:** Use the {@link #isReady} method to check whether a widget is ready and
			 * has not been destroyed.
			 *
			 * @readonly
			 */
			ready: false,

			// Revert what widgetDef could override (automatic #edit listener).
			edit: Widget.prototype.edit,

			/**
			 * The nested editable element which is currently focused.
			 *
			 * @readonly
			 * @property {CKEDITOR.plugins.widget.nestedEditable}
			 */
			focusedEditable: null,

			/**
			 * The widget definition from which this instance was created.
			 *
			 * @readonly
			 * @property {CKEDITOR.plugins.widget.definition} definition
			 */
			definition: widgetDef,

			/**
			 * Link to the widget repository which created this instance.
			 *
			 * @readonly
			 * @property {CKEDITOR.plugins.widget.repository} repository
			 */
			repository: widgetsRepo,

			draggable: widgetDef.draggable !== false,

			// WAAARNING: Overwrite widgetDef's priv object, because otherwise violent unicorn's gonna visit you.
			_: {
				downcastFn: ( widgetDef.downcast && typeof widgetDef.downcast == 'string' ) ?
					widgetDef.downcasts[ widgetDef.downcast ] : widgetDef.downcast
			}
		}, true );

		/**
		 * An object of widget component elements.
		 *
		 * For every `partName => selector` pair in {@link CKEDITOR.plugins.widget.definition#parts},
		 * one `partName => element` pair is added to this object during the widget initialization.
		 *
		 * @readonly
		 * @property {Object} parts
		 */

		/**
		 * The template which will be used to create a new widget element (when the widget's command is executed).
		 * It will be populated with {@link #defaults default values}.
		 *
		 * @readonly
		 * @property {CKEDITOR.template} template
		 */

		/**
		 * The widget wrapper &mdash; a non-editable `div` or `span` element (depending on {@link #inline})
		 * which is a parent of the {@link #element} and widget compontents like the drag handler and the {@link #mask}.
		 * It is the outermost widget element.
		 *
		 * @readonly
		 * @property {CKEDITOR.dom.element} wrapper
		 */

		widgetsRepo.fire( 'instanceCreated', this );

		setupWidget( this, widgetDef );

		this.init && this.init();

		// Finally mark widget as inited.
		this.inited = true;

		setupWidgetData( this, startupData );

		// If at some point (e.g. in #data listener) widget hasn't been destroyed
		// and widget is already attached to document then fire #ready.
		if ( this.isInited() && editor.editable().contains( this.wrapper ) ) {
			this.ready = true;
			this.fire( 'ready' );
		}
	}

	Widget.prototype = {
		/**
		 * Adds a class to the widget element. This method is used by
		 * the {@link #applyStyle} method and should be overridden by widgets
		 * which should handle classes differently (e.g. add them to other elements).
		 *
		 * Since 4.6.0 this method also adds a corresponding class prefixed with {@link #WRAPPER_CLASS_PREFIX}
		 * to the widget wrapper element.
		 *
		 * **Note**: This method should not be used directly. Use the {@link #setData} method to
		 * set the `classes` property. Read more in the {@link #setData} documentation.
		 *
		 * See also: {@link #removeClass}, {@link #hasClass}, {@link #getClasses}.
		 *
		 * @since 4.4
		 * @param {String} className The class name to be added.
		 */
		addClass: function( className ) {
			this.element.addClass( className );
			this.wrapper.addClass( Widget.WRAPPER_CLASS_PREFIX + className );
		},

		/**
		 * Applies the specified style to the widget. It is highly recommended to use the
		 * {@link CKEDITOR.editor#applyStyle} or {@link CKEDITOR.style#apply} methods instead of
		 * using this method directly, because unlike editor's and style's methods, this one
		 * does not perform any checks.
		 *
		 * By default this method handles only classes defined in the style. It clones existing
		 * classes which are stored in the {@link #property-data widget data}'s `classes` property,
		 * adds new classes, and calls the {@link #setData} method if at least one new class was added.
		 * Then, using the {@link #event-data} event listener widget applies modifications passing
		 * new classes to the {@link #addClass} method.
		 *
		 * If you need to handle classes differently than in the default way, you can override the
		 * {@link #addClass} and related methods. You can also handle other style properties than `classes`
		 * by overriding this method.
		 *
		 * See also: {@link #checkStyleActive}, {@link #removeStyle}.
		 *
		 * @since 4.4
		 * @param {CKEDITOR.style} style The custom widget style to be applied.
		 */
		applyStyle: function( style ) {
			applyRemoveStyle( this, style, 1 );
		},

		/**
		 * Checks if the specified style is applied to this widget. It is highly recommended to use the
		 * {@link CKEDITOR.style#checkActive} method instead of using this method directly,
		 * because unlike style's method, this one does not perform any checks.
		 *
		 * By default this method handles only classes defined in the style and passes
		 * them to the {@link #hasClass} method. You can override these methods to handle classes
		 * differently or to handle more of the style properties.
		 *
		 * See also: {@link #applyStyle}, {@link #removeStyle}.
		 *
		 * @since 4.4
		 * @param {CKEDITOR.style} style The custom widget style to be checked.
		 * @returns {Boolean} Whether the style is applied to this widget.
		 */
		checkStyleActive: function( style ) {
			var classes = getStyleClasses( style ),
				cl;

			if ( !classes )
				return false;

			while ( ( cl = classes.pop() ) ) {
				if ( !this.hasClass( cl ) )
					return false;
			}
			return true;
		},

		/**
		 * Destroys this widget instance.
		 *
		 * Use {@link CKEDITOR.plugins.widget.repository#destroy} when possible instead of this method.
		 *
		 * This method fires the {#event-destroy} event.
		 *
		 * @param {Boolean} [offline] Whether a widget is offline (detached from the DOM tree) &mdash;
		 * in this case the DOM (attributes, classes, etc.) will not be cleaned up.
		 */
		destroy: function( offline ) {
			this.fire( 'destroy' );

			if ( this.editables ) {
				for ( var name in this.editables ) {
					var editable = this.editables[name];

					if ( CKEDITOR.tools.isArray( editable ) ) {
						this.destroyMultiEditable( name, offline );
					} else {
						this.destroyEditable( name, offline );
					}
				}
			}

			if ( !offline ) {
				if ( this.element.data( 'cke-widget-keep-attr' ) == '0' )
					this.element.removeAttribute( 'data-widget' );
				this.element.removeAttributes( [ 'data-cke-widget-data', 'data-cke-widget-keep-attr' ] );
				this.element.removeClass( 'cke_widget_element' );
				this.element.replace( this.wrapper );
			}

			this.wrapper = null;
		},

		/**
		 * Destroys a nested editable and all nested widgets.
		 *
		 * @param {String} editableName Nested editable name.
		 * @param {Boolean} [offline] See {@link #method-destroy} method.
		 * @param {Object} [editable]
		 */
		destroyEditable: function( editableName, offline, editable ) {
			editable = editable || this.editables[ editableName ];

			editable.removeListener( 'focus', onEditableFocus );
			editable.removeListener( 'blur', onEditableBlur );
			this.editor.focusManager.remove( editable );

			if ( !offline ) {
				this.repository.destroyAll( false, editable );
				editable.removeClass( 'cke_widget_editable' );
				editable.removeClass( 'cke_widget_editable_focused' );
				editable.removeAttributes( [ 'contenteditable', 'data-cke-widget-editable', 'data-cke-editable-index', 'data-cke-enter-mode' ] );
			}

			delete this.editables[ editableName ];
		},

		/**
		 * Loop trough multiple editableNodes and destroys it.
		 *
		 * @param {String} editableName Nested editable name.
		 * @param {Boolean} [offline] See {@link #method-destroy} method.
		 */
		destroyMultiEditable: function ( editableName, offline ) {
			var editables = this.editables[ editableName ];

			if ( editables ) {
				for ( var i = 0; i < editables.length; i++ ) {
					this.destroyEditable( editableName, offline, editables[i]);
				}
			}
		},

		/**
		 * Get editable element.
		 *
		 * @param {CKEDITOR.dom.element} editableElement.
		 * @returns {CKEDITOR.plugins.widget.nestedEditable}.
		 */
		getEditable: function ( editableElement ) {
			var editableName = editableElement.data( 'cke-widget-editable' ),
					editable = this.editables[ editableName ];

			return CKEDITOR.tools.isArray( editable ) ? editable[editableElement.data( 'cke-editable-index' )] : editable;
		},

		getEditableIndex: function ( editable ) {
			return editable.getAttribute( 'data-cke-widget-editable-index' );
		},

		/**
		 * Starts widget editing.
		 *
		 * This method fires the {@link CKEDITOR.plugins.widget#event-edit} event
		 * which may be canceled in order to prevent it from opening a dialog window.
		 *
		 * The dialog window name is obtained from the event's data `dialog` property or
		 * from {@link CKEDITOR.plugins.widget.definition#dialog}.
		 *
		 * @returns {Boolean} Returns `true` if a dialog window was opened.
		 */
		edit: function() {
			var evtData = { dialog: this.dialog },
				that = this;

			// Edit event was blocked or there's no dialog to be automatically opened.
			if ( this.fire( 'edit', evtData ) === false || !evtData.dialog )
				return false;

			this.editor.openDialog( evtData.dialog, function( dialog ) {
				var showListener,
					okListener;

				// Allow to add a custom dialog handler.
				if ( that.fire( 'dialog', dialog ) === false )
					return;

				showListener = dialog.on( 'show', function() {
					dialog.setupContent( that );
				} );

				okListener = dialog.on( 'ok', function() {
					// Commit dialog's fields, but prevent from
					// firing data event for every field. Fire only one,
					// bulk event at the end.
					var dataChanged,
						dataListener = that.on( 'data', function( evt ) {
							dataChanged = 1;
							evt.cancel();
						}, null, null, 0 );

					// Create snapshot preceeding snapshot with changed widget...
					// TODO it should not be required, but it is and I found similar
					// code in dialog#ok listener in dialog/plugin.js.
					that.editor.fire( 'saveSnapshot' );
					dialog.commitContent( that );

					dataListener.removeListener();
					if ( dataChanged ) {
						that.fire( 'data', that.data );
						that.editor.fire( 'saveSnapshot' );
					}
				} );

				dialog.once( 'hide', function() {
					showListener.removeListener();
					okListener.removeListener();
				} );
			} );

			return true;
		},

		/**
		 * Returns widget element classes parsed to an object. This method
		 * is used to populate the `classes` property of widget's {@link #property-data}.
		 *
		 * This method reuses {@link CKEDITOR.plugins.widget.repository#parseElementClasses}.
		 * It should be overriden if a widget should handle classes differently (e.g. on other elements).
		 *
		 * See also: {@link #removeClass}, {@link #addClass}, {@link #hasClass}.
		 *
		 * @since 4.4
		 * @returns {Object}
		 */
		getClasses: function() {
			return this.repository.parseElementClasses( this.element.getAttribute( 'class' ) );
		},

		/**
		 * Checks if the widget element has specified class. This method is used by
		 * the {@link #checkStyleActive} method and should be overriden by widgets
		 * which should handle classes differently (e.g. on other elements).
		 *
		 * See also: {@link #removeClass}, {@link #addClass}, {@link #getClasses}.
		 *
		 * @since 4.4
		 * @param {String} className The class to be checked.
		 * @param {Boolean} Whether a widget has specified class.
		 */
		hasClass: function( className ) {
			return this.element.hasClass( className );
		},

		/**
		 * Initializes a nested editable.
		 *
		 * **Note**: Only elements from {@link CKEDITOR.dtd#$editable} may become editables.
		 *
		 * @param {String} editableName The nested editable name.
		 * @param {CKEDITOR.plugins.widget.nestedEditable.definition} definition The definition of the nested editable.
		 * @returns {Boolean} Whether an editable was successfully initialized.
		 */
		initEditable: function( editableName, definition, editable, editableIndex ) {
			// Don't fetch just first element which matched selector but look for a correct one. (#13334)
			editable = editable || this._findOneNotNested( definition.selector );

			if ( editable && editable.is( CKEDITOR.dtd.$editable ) ) {
				editable = new NestedEditable( this.editor, editable, {
					filter: createEditableFilter.call( this.repository, this.name, editableName, definition )
				} );

				editable.setAttributes( {
					contenteditable: 'true',
					'data-cke-widget-editable': editableName,
					'data-cke-enter-mode': editable.enterMode
				} );

				if ( editable.filter )
					editable.data( 'cke-filter', editable.filter.id );

				if (definition.multi) {
					editable.data( 'cke-editable-index', editableIndex );
					this.editables[ editableName ].push( editable );
				} else {
					this.editables[ editableName ] = editable;
				}

				editable.addClass( 'cke_widget_editable' );
				// This class may be left when d&ding widget which
				// had focused editable. Clean this class here, not in
				// cleanUpWidgetElement for performance and code size reasons.
				editable.removeClass( 'cke_widget_editable_focused' );

				if ( definition.pathName )
					editable.data( 'cke-display-name', definition.pathName );

				this.editor.focusManager.add( editable );
				editable.on( 'focus', onEditableFocus, this );
				CKEDITOR.env.ie && editable.on( 'blur', onEditableBlur, this );

				// Finally, process editable's data. This data wasn't processed when loading
				// editor's data, becuase they need to be processed separately, with its own filters and settings.
				editable._.initialSetData = true;
				editable.setData( editable.getHtml() );

				return true;
			}

			return false;
		},

		/**
		 * Loop trough multiple editableNodes and initializes it.
		 *
		 * @param {String} editableName The nested editable name.
		 * @param {CKEDITOR.plugins.widget.nestedEditable.definition} definition The definition of the nested editable.
		 * @returns {Boolean} Whether an editable was successfully initialized.
		 */
		initMultiEditables: function ( editableName, definition ) {
			var editableNodes = this.wrapper.find( definition.selector ),
					count = editableNodes.count();

			this.editables[ editableName ] = [];

			for ( var i = 0; i < count; i++ ) {
				this.initEditable(editableName, definition, editableNodes.getItem(i), i);
			}

			return this.editables[ editableName ].length === count;
		},

		/**
		 * Looks inside wrapper element to find a node that
		 * matches given selector and is not nested in other widget. (#13334)
		 *
		 * @since 4.5
		 * @private
		 * @param {String} selector Selector to match.
		 * @returns {CKEDITOR.dom.element} Matched element or `null` if a node has not been found.
		 */
		_findOneNotNested: function( selector ) {
			var matchedElements = this.wrapper.find( selector ),
				match,
				closestWrapper;

			for ( var i = 0; i < matchedElements.count(); i++ ) {
				match = matchedElements.getItem( i );
				closestWrapper = match.getAscendant( Widget.isDomWidgetWrapper );

				// The closest ascendant-wrapper of this match defines to which widget
				// this match belongs. If the ascendant is this widget's wrapper
				// it means that the match is not nested in other widget.
				if ( this.wrapper.equals( closestWrapper ) ) {
					return match;
				}
			}

			return null;
		},

		/**
		 * Checks if a widget has already been initialized and has not been destroyed yet.
		 *
		 * See {@link #inited} for more details.
		 *
		 * @returns {Boolean}
		 */
		isInited: function() {
			return !!( this.wrapper && this.inited );
		},

		/**
		 * Checks if a widget is ready and has not been destroyed yet.
		 *
		 * See {@link #property-ready} for more details.
		 *
		 * @returns {Boolean}
		 */
		isReady: function() {
			return this.isInited() && this.ready;
		},

		/**
		 * Focuses a widget by selecting it.
		 */
		focus: function() {
			var sel = this.editor.getSelection();

			// Fake the selection before focusing editor, to avoid unpreventable viewports scrolling
			// on Webkit/Blink/IE which is done because there's no selection or selection was somewhere else than widget.
			if ( sel ) {
				var isDirty = this.editor.checkDirty();

				sel.fake( this.wrapper );

				!isDirty && this.editor.resetDirty();
			}

			// Always focus editor (not only when focusManger.hasFocus is false) (because of #10483).
			this.editor.focus();
		},

		/**
		 * Removes a class from the widget element. This method is used by
		 * the {@link #removeStyle} method and should be overriden by widgets
		 * which should handle classes differently (e.g. on other elements).
		 *
		 * **Note**: This method should not be used directly. Use the {@link #setData} method to
		 * set the `classes` property. Read more in the {@link #setData} documentation.
		 *
		 * See also: {@link #hasClass}, {@link #addClass}.
		 *
		 * @since 4.4
		 * @param {String} className The class to be removed.
		 */
		removeClass: function( className ) {
			this.element.removeClass( className );
			this.wrapper.removeClass( Widget.WRAPPER_CLASS_PREFIX + className );
		},

		/**
		 * Removes the specified style from the widget. It is highly recommended to use the
		 * {@link CKEDITOR.editor#removeStyle} or {@link CKEDITOR.style#remove} methods instead of
		 * using this method directly, because unlike editor's and style's methods, this one
		 * does not perform any checks.
		 *
		 * Read more about how applying/removing styles works in the {@link #applyStyle} method documentation.
		 *
		 * See also {@link #checkStyleActive}, {@link #applyStyle}, {@link #getClasses}.
		 *
		 * @since 4.4
		 * @param {CKEDITOR.style} style The custom widget style to be removed.
		 */
		removeStyle: function( style ) {
			applyRemoveStyle( this, style, 0 );
		},

		/**
		 * Sets widget value(s) in the {@link #property-data} object.
		 * If the given value(s) modifies current ones, the {@link #event-data} event is fired.
		 *
		 *		this.setData( 'align', 'left' );
		 *		this.data.align; // -> 'left'
		 *
		 *		this.setData( { align: 'right', opened: false } );
		 *		this.data.align; // -> 'right'
		 *		this.data.opened; // -> false
		 *
		 * Set values are stored in {@link #element}'s attribute (`data-cke-widget-data`),
		 * in a JSON string, therefore {@link #property-data} should contain
		 * only serializable data.
		 *
		 * **Note:** A special data property, `classes`, exists. It contains an object with
		 * classes which were returned by the {@link #getClasses} method during the widget initialization.
		 * This property is then used by the {@link #applyStyle} and {@link #removeStyle} methods.
		 * When it is changed (the reference to object must be changed!), the widget updates its classes by
		 * using the {@link #addClass} and {@link #removeClass} methods.
		 *
		 *		// Adding a new class.
		 *		var classes = CKEDITOR.tools.clone( widget.data.classes );
		 *		classes.newClass = 1;
		 *		widget.setData( 'classes', classes );
		 *
		 *		// Removing a class.
		 *		var classes = CKEDITOR.tools.clone( widget.data.classes );
		 *		delete classes.newClass;
		 *		widget.setData( 'classes', classes );
		 *
		 * @param {String/Object} keyOrData
		 * @param {Object} value
		 * @chainable
		 */
		setData: function( key, value ) {
			var data = this.data,
				modified = 0;

			if ( typeof key == 'string' ) {
				if ( data[ key ] !== value ) {
					data[ key ] = value;
					modified = 1;
				}
			}
			else {
				var newData = key;

				for ( key in newData ) {
					if ( data[ key ] !== newData[ key ] ) {
						modified = 1;
						data[ key ] = newData[ key ];
					}
				}
			}

			// Block firing data event and overwriting data element before setupWidgetData is executed.
			if ( modified && this.dataReady ) {
				writeDataToElement( this );
				this.fire( 'data', data );
			}

			return this;
		},

		/**
		 * Changes the widget's focus state. This method is executed automatically after
		 * a widget was focused by the {@link #method-focus} method or the selection was moved
		 * out of the widget.
		 *
		 * This is a low-level method which is not integrated with e.g. the undo manager.
		 * Use the {@link #method-focus} method instead.
		 *
		 * @param {Boolean} selected Whether to select or deselect this widget.
		 * @chainable
		 */
		setFocused: function( focused ) {
			this.wrapper[ focused ? 'addClass' : 'removeClass' ]( 'cke_widget_focused' );
			this.fire( focused ? 'focus' : 'blur' );
			return this;
		},

		/**
		 * Changes the widget's select state. This method is executed automatically after
		 * a widget was selected by the {@link #method-focus} method or the selection
		 * was moved out of the widget.
		 *
		 * This is a low-level method which is not integrated with e.g. the undo manager.
		 * Use the {@link #method-focus} method instead or simply change the selection.
		 *
		 * @param {Boolean} selected Whether to select or deselect this widget.
		 * @chainable
		 */
		setSelected: function( selected ) {
			this.wrapper[ selected ? 'addClass' : 'removeClass' ]( 'cke_widget_selected' );
			this.fire(  selected ? 'select' : 'deselect' );
			return this;
		},

		/**
		 * Repositions drag handler according to the widget's element position. Should be called from events, like mouseover.
		 */
		updateDragHandlerPosition: function() {
			var editor = this.editor,
				domElement = this.element.$,
				oldPos = this._.dragHandlerOffset,
				newPos = {
					x: domElement.offsetLeft,
					y: domElement.offsetTop - DRAG_HANDLER_SIZE
				};

			if ( oldPos && newPos.x == oldPos.x && newPos.y == oldPos.y )
				return;

			// We need to make sure that dirty state is not changed (#11487).
			var initialDirty = editor.checkDirty();

			editor.fire( 'lockSnapshot' );
			this.dragHandlerContainer.setStyles( {
				top: newPos.y + 'px',
				left: newPos.x + 'px',
				display: 'block'
			} );
			editor.fire( 'unlockSnapshot' );
			!initialDirty && editor.resetDirty();

			this._.dragHandlerOffset = newPos;
		}
	};

	CKEDITOR.event.implementOn( Widget.prototype );

	/**
	 * Gets the {@link #isDomNestedEditable nested editable}
	 * (returned as a {@link CKEDITOR.dom.element}, not as a {@link CKEDITOR.plugins.widget.nestedEditable})
	 * closest to the `node` or the `node` if it is a nested editable itself.
	 *
	 * @since 4.5
	 * @static
	 * @param {CKEDITOR.dom.element} guard Stop ancestor search on this node (usually editor's editable).
	 * @param {CKEDITOR.dom.node} node Start the search from this node.
	 * @returns {CKEDITOR.dom.element/null} Element or `null` if not found.
	 */
	Widget.getNestedEditable = function( guard, node ) {
		if ( !node || node.equals( guard ) )
			return null;

		if ( Widget.isDomNestedEditable( node ) )
			return node;

		return Widget.getNestedEditable( guard, node.getParent() );
	};

	/**
	 * Checks whether the `node` is a widget's drag handle element.
	 *
	 * @since 4.5
	 * @static
	 * @param {CKEDITOR.dom.node} node
	 * @returns {Boolean}
	 */
	Widget.isDomDragHandler = function( node ) {
		return node.type == CKEDITOR.NODE_ELEMENT && node.hasAttribute( 'data-cke-widget-drag-handler' );
	};

	/**
	 * Checks whether the `node` is a container of the widget's drag handle element.
	 *
	 * @since 4.5
	 * @static
	 * @param {CKEDITOR.dom.node} node
	 * @returns {Boolean}
	 */
	Widget.isDomDragHandlerContainer = function( node ) {
		return node.type == CKEDITOR.NODE_ELEMENT && node.hasClass( 'cke_widget_drag_handler_container' );
	};

	/**
	 * Checks whether the `node` is a {@link CKEDITOR.plugins.widget#editables nested editable}.
	 * Note that this function only checks whether it is the right element, not whether
	 * the passed `node` is an instance of {@link CKEDITOR.plugins.widget.nestedEditable}.
	 *
	 * @since 4.5
	 * @static
	 * @param {CKEDITOR.dom.node} node
	 * @returns {Boolean}
	 */
	Widget.isDomNestedEditable = function( node ) {
		return node.type == CKEDITOR.NODE_ELEMENT && node.hasAttribute( 'data-cke-widget-editable' );
	};

	/**
	 * Checks whether the `node` is a {@link CKEDITOR.plugins.widget#element widget element}.
	 *
	 * @since 4.5
	 * @static
	 * @param {CKEDITOR.dom.node} node
	 * @returns {Boolean}
	 */
	Widget.isDomWidgetElement = function( node ) {
		return node.type == CKEDITOR.NODE_ELEMENT && node.hasAttribute( 'data-widget' );
	};

	/**
	 * Checks whether the `node` is a {@link CKEDITOR.plugins.widget#wrapper widget wrapper}.
	 *
	 * @since 4.5
	 * @static
	 * @param {CKEDITOR.dom.element} node
	 * @returns {Boolean}
	 */
	Widget.isDomWidgetWrapper = function( node ) {
		return node.type == CKEDITOR.NODE_ELEMENT && node.hasAttribute( 'data-cke-widget-wrapper' );
	};

	/**
	 * Checks whether the `node` is a {@link CKEDITOR.plugins.widget#element widget element}.
	 *
	 * @since 4.5
	 * @static
	 * @param {CKEDITOR.htmlParser.node} node
	 * @returns {Boolean}
	 */
	Widget.isParserWidgetElement = function( node ) {
		return node.type == CKEDITOR.NODE_ELEMENT && !!node.attributes[ 'data-widget' ];
	};

	/**
	 * Checks whether the `node` is a {@link CKEDITOR.plugins.widget#wrapper widget wrapper}.
	 *
	 * @since 4.5
	 * @static
	 * @param {CKEDITOR.htmlParser.element} node
	 * @returns {Boolean}
	 */
	Widget.isParserWidgetWrapper = function( node ) {
		return node.type == CKEDITOR.NODE_ELEMENT && !!node.attributes[ 'data-cke-widget-wrapper' ];
	};

	/**
	 * Prefix added to wrapper classes. Each class added to the widget element by the {@link #addClass}
	 * method will also be added to the wrapper prefixed with it.
	 *
	 * @since 4.6.0
	 * @static
	 * @readonly
	 * @property {String} [='cke_widget_wrapper_']
	 */
	Widget.WRAPPER_CLASS_PREFIX = 'cke_widget_wrapper_';

	/**
	 * An event fired when a widget is ready (fully initialized). This event is fired after:
	 *
	 * * {@link #init} is called,
	 * * The first {@link #event-data} event is fired,
	 * * A widget is attached to the document.
	 *
	 * Therefore, in case of widget creation with a command which opens a dialog window, this event
	 * will be delayed after the dialog window is closed and the widget is finally inserted into the document.
	 *
	 * **Note**: If your widget does not use automatic dialog window binding (i.e. you open the dialog window manually)
	 * or another situation in which the widget wrapper is not attached to document at the time when it is
	 * initialized occurs, you need to take care of firing {@link #event-ready} yourself.
	 *
	 * See also {@link #property-ready} and {@link #property-inited} properties, and
	 * {@link #isReady} and {@link #isInited} methods.
	 *
	 * @event ready
	 */

	/**
	 * An event fired when a widget is about to be destroyed, but before it is
	 * fully torn down.
	 *
	 * @event destroy
	 */

	/**
	 * An event fired when a widget is focused.
	 *
	 * Widget can be focused by executing {@link #method-focus}.
	 *
	 * @event focus
	 */

	/**
	 * An event fired when a widget is blurred.
	 *
	 * @event blur
	 */

	/**
	 * An event fired when a widget is selected.
	 *
	 * @event select
	 */

	/**
	 * An event fired when a widget is deselected.
	 *
	 * @event deselect
	 */

	/**
	 * An event fired by the {@link #method-edit} method. It can be canceled
	 * in order to stop the default action (opening a dialog window and/or
	 * {@link CKEDITOR.plugins.widget.repository#finalizeCreation finalizing widget creation}).
	 *
	 * @event edit
	 * @param data
	 * @param {String} data.dialog Defaults to {@link CKEDITOR.plugins.widget.definition#dialog}
	 * and can be changed or set by the listener.
	 */

	/**
	 * An event fired when a dialog window for widget editing is opened.
	 * This event can be canceled in order to handle the editing dialog in a custom manner.
	 *
	 * @event dialog
	 * @param {CKEDITOR.dialog} data The opened dialog window instance.
	 */

	/**
	 * An event fired when a key is pressed on a focused widget.
	 * This event is forwarded from the {@link CKEDITOR.editor#key} event and
	 * has the ability to block editor keystrokes if it is canceled.
	 *
	 * @event key
	 * @param data
	 * @param {Number} data.keyCode A number representing the key code (or combination).
	 */

	/**
	 * An event fired when a widget is double clicked.
	 *
	 * **Note:** If a default editing action is executed on double click (i.e. a widget has a
	 * {@link CKEDITOR.plugins.widget.definition#dialog dialog} defined and the {@link #event-doubleclick} event was not
	 * canceled), this event will be automatically canceled, so a listener added with the default priority (10)
	 * will not be executed. Use a listener with low priority (e.g. 5) to be sure that it will be executed.
	 *
	 *		widget.on( 'doubleclick', function( evt ) {
	 *			console.log( 'widget#doubleclick' );
	 *		}, null, null, 5 );
	 *
	 * If your widget handles double click in a special way (so the default editing action is not executed),
	 * make sure you cancel this event, because otherwise it will be propagated to {@link CKEDITOR.editor#doubleclick}
	 * and another feature may step in (e.g. a Link dialog window may be opened if your widget was inside a link).
	 *
	 * @event doubleclick
	 * @param data
	 * @param {CKEDITOR.dom.element} data.element The double-clicked element.
	 */

	/**
	 * An event fired when the context menu is opened for a widget.
	 *
	 * @event contextMenu
	 * @param data The object containing context menu options to be added
	 * for this widget. See {@link CKEDITOR.plugins.contextMenu#addListener}.
	 */

	/**
	 * An event fired when the widget data changed. See the {@link #setData} method and the {@link #property-data} property.
	 *
	 * @event data
	 */



	/**
	 * The wrapper class for editable elements inside widgets.
	 *
	 * Do not use directly. Use {@link CKEDITOR.plugins.widget.definition#editables} or
	 * {@link CKEDITOR.plugins.widget#initEditable}.
	 *
	 * @class CKEDITOR.plugins.widget.nestedEditable
	 * @extends CKEDITOR.dom.element
	 * @constructor
	 * @param {CKEDITOR.editor} editor
	 * @param {CKEDITOR.dom.element} element
	 * @param config
	 * @param {CKEDITOR.filter} [config.filter]
	 */
	function NestedEditable( editor, element, config ) {
		// Call the base constructor.
		CKEDITOR.dom.element.call( this, element.$ );
		this.editor = editor;
		this._ = {};
		var filter = this.filter = config.filter;

		// If blockless editable - always use BR mode.
		if ( !CKEDITOR.dtd[ this.getName() ].p )
			this.enterMode = this.shiftEnterMode = CKEDITOR.ENTER_BR;
		else {
			this.enterMode = filter ? filter.getAllowedEnterMode( editor.enterMode ) : editor.enterMode;
			this.shiftEnterMode = filter ? filter.getAllowedEnterMode( editor.shiftEnterMode, true ) : editor.shiftEnterMode;
		}
	}

	NestedEditable.prototype = CKEDITOR.tools.extend( CKEDITOR.tools.prototypedCopy( CKEDITOR.dom.element.prototype ), {
		/**
		 * Sets the editable data. The data will be passed through the {@link CKEDITOR.editor#dataProcessor}
		 * and the {@link CKEDITOR.editor#filter}. This ensures that the data was filtered and prepared to be
		 * edited like the {@link CKEDITOR.editor#method-setData editor data}.
		 *
		 * Before content is changed, all nested widgets are destroyed. Afterwards, after new content is loaded,
		 * all nested widgets are initialized.
		 *
		 * @param {String} data
		 */
		setData: function( data ) {
			// For performance reasons don't call destroyAll when initializing a nested editable,
			// because there are no widgets inside.
			if ( !this._.initialSetData ) {
				// Destroy all nested widgets before setting data.
				this.editor.widgets.destroyAll( false, this );
			}
			this._.initialSetData = false;

			data = this.editor.dataProcessor.toHtml( data, {
				context: this.getName(),
				filter: this.filter,
				enterMode: this.enterMode
			} );
			this.setHtml( data );

			this.editor.widgets.initOnAll( this );
		},

		/**
		 * Gets the editable data. Like {@link #setData}, this method will process and filter the data.
		 *
		 * @returns {String}
		 */
		getData: function() {
			return this.editor.dataProcessor.toDataFormat( this.getHtml(), {
				context: this.getName(),
				filter: this.filter,
				enterMode: this.enterMode
			} );
		}
	} );

	/**
	 * The editor instance.
	 *
	 * @readonly
	 * @property {CKEDITOR.editor} editor
	 */

	/**
	 * The filter instance if allowed content rules were defined.
	 *
	 * @readonly
	 * @property {CKEDITOR.filter} filter
	 */

	/**
	 * The enter mode active in this editable.
	 * It is determined from editable's name (whether it is a blockless editable),
	 * its allowed content rules (if defined) and the default editor's mode.
	 *
	 * @readonly
	 * @property {Number} enterMode
	 */

	/**
	 * The shift enter move active in this editable.
	 *
	 * @readonly
	 * @property {Number} shiftEnterMode
	 */


	//
	// REPOSITORY helpers -----------------------------------------------------
	//

	function addWidgetButtons( editor ) {
		var widgets = editor.widgets.registered,
			widget,
			widgetName,
			widgetButton;

		for ( widgetName in widgets ) {
			widget = widgets[ widgetName ];

			// Create button if defined.
			widgetButton = widget.button;
			if ( widgetButton && editor.ui.addButton ) {
				editor.ui.addButton( CKEDITOR.tools.capitalize( widget.name, true ), {
					label: widgetButton,
					command: widget.name,
					toolbar: 'insert,10'
				} );
			}
		}
	}

	// Create a command creating and editing widget.
	//
	// @param editor
	// @param {CKEDITOR.plugins.widget.definition} widgetDef
	function addWidgetCommand( editor, widgetDef ) {
		editor.addCommand( widgetDef.name, {
			exec: function( editor, commandData ) {
				var focused = editor.widgets.focused;
				// If a widget of the same type is focused, start editing.
				if ( focused && focused.name == widgetDef.name )
					focused.edit();
				// Otherwise...
				// ... use insert method is was defined.
				else if ( widgetDef.insert )
					widgetDef.insert();
				// ... or create a brand-new widget from template.
				else if ( widgetDef.template ) {
					var defaults = typeof widgetDef.defaults == 'function' ? widgetDef.defaults() : widgetDef.defaults,
						element = CKEDITOR.dom.element.createFromHtml( widgetDef.template.output( defaults ) ),
						instance,
						wrapper = editor.widgets.wrapElement( element, widgetDef.name ),
						temp = new CKEDITOR.dom.documentFragment( wrapper.getDocument() );

					// Append wrapper to a temporary document. This will unify the environment
					// in which #data listeners work when creating and editing widget.
					temp.append( wrapper );
					instance = editor.widgets.initOn( element, widgetDef, commandData && commandData.startupData );

					// Instance could be destroyed during initialization.
					// In this case finalize creation if some new widget
					// was left in temporary document fragment.
					if ( !instance ) {
						finalizeCreation();
						return;
					}

					// Listen on edit to finalize widget insertion.
					//
					// * If dialog was set, then insert widget after dialog was successfully saved or destroy this
					// temporary instance.
					// * If dialog wasn't set and edit wasn't canceled, insert widget.
					var editListener = instance.once( 'edit', function( evt ) {
						if ( evt.data.dialog ) {
							instance.once( 'dialog', function( evt ) {
								var dialog = evt.data,
									okListener,
									cancelListener;

								// Finalize creation AFTER (20) new data was set.
								okListener = dialog.once( 'ok', finalizeCreation, null, null, 20 );

								cancelListener = dialog.once( 'cancel', function( evt ) {
									if ( !( evt.data && evt.data.hide === false ) ) {
										editor.widgets.destroy( instance, true );
									}
								} );

								dialog.once( 'hide', function() {
									okListener.removeListener();
									cancelListener.removeListener();
								} );
							} );
						} else {
							// Dialog hasn't been set, so insert widget now.
							finalizeCreation();
						}
					}, null, null, 999 );

					instance.edit();

					// Remove listener in case someone canceled it before this
					// listener was executed.
					editListener.removeListener();
				}

				function finalizeCreation() {
					editor.widgets.finalizeCreation( temp );
				}
			},

			allowedContent: widgetDef.allowedContent,
			requiredContent: widgetDef.requiredContent,
			contentForms: widgetDef.contentForms,
			contentTransformations: widgetDef.contentTransformations
		} );
	}

	function addWidgetProcessors( widgetsRepo, widgetDef ) {
		var upcast = widgetDef.upcast,
			upcasts,
			priority = widgetDef.upcastPriority || 10;

		if ( !upcast )
			return;

		// Multiple upcasts defined in string.
		if ( typeof upcast == 'string' ) {
			upcasts = upcast.split( ',' );
			while ( upcasts.length ) {
				addUpcast( widgetDef.upcasts[ upcasts.pop() ], widgetDef.name, priority );
			}
		}
		// Single rule which is automatically activated.
		else {
			addUpcast( upcast, widgetDef.name, priority );
		}

		function addUpcast( upcast, name, priority ) {
			// Find index of the first higher (in terms of value) priority upcast.
			var index = CKEDITOR.tools.getIndex( widgetsRepo._.upcasts, function( element ) {
				return element[ 2 ] > priority;
			} );
			// Add at the end if it is the highest priority so far.
			if ( index < 0 ) {
				index = widgetsRepo._.upcasts.length;
			}

			widgetsRepo._.upcasts.splice( index, 0, [ upcast, name, priority ] );
		}
	}

	function blurWidget( widgetsRepo, widget ) {
		widgetsRepo.focused = null;

		if ( widget.isInited() ) {
			var isDirty = widget.editor.checkDirty();

			// Widget could be destroyed in the meantime - e.g. data could be set.
			widgetsRepo.fire( 'widgetBlurred', { widget: widget } );
			widget.setFocused( false );

			!isDirty && widget.editor.resetDirty();
		}
	}

	function checkWidgets( evt ) {
		var options = evt.data;

		if ( this.editor.mode != 'wysiwyg' )
			return;

		var editable = this.editor.editable(),
			instances = this.instances,
			newInstances, i, count, wrapper, notYetInitialized;

		if ( !editable )
			return;

		// Remove widgets which have no corresponding elements in DOM.
		for ( i in instances ) {
			// #13410 Remove widgets that are ready. This prevents from destroying widgets that are during loading process.
			if ( instances[ i ].isReady() && !editable.contains( instances[ i ].wrapper ) )
				this.destroy( instances[ i ], true );
		}

		// Init on all (new) if initOnlyNew option was passed.
		if ( options && options.initOnlyNew )
			newInstances = this.initOnAll();
		else {
			var wrappers = editable.find( '.cke_widget_wrapper' );
			newInstances = [];

			// Create widgets on existing wrappers if they do not exists.
			for ( i = 0, count = wrappers.count(); i < count; i++ ) {
				wrapper = wrappers.getItem( i );
				notYetInitialized = !this.getByElement( wrapper, true );

				// Check if:
				// * there's no instance for this widget
				// * wrapper is not inside some temporary element like copybin (#11088)
				// * it was a nested widget's wrapper which has been detached from DOM,
				// when nested editable has been initialized (it overwrites its innerHTML
				// and initializes nested widgets).
				if ( notYetInitialized && !findParent( wrapper, isDomTemp ) && editable.contains( wrapper ) ) {
					// Add cke_widget_new class because otherwise
					// widget will not be created on such wrapper.
					wrapper.addClass( 'cke_widget_new' );
					newInstances.push( this.initOn( wrapper.getFirst( Widget.isDomWidgetElement ) ) );
				}
			}
		}

		// If only single widget was initialized and focusInited was passed, focus it.
		if ( options && options.focusInited && newInstances.length == 1 )
			newInstances[ 0 ].focus();
	}

	// Unwraps widget element and clean up element.
	//
	// This function is used to clean up pasted widgets.
	// It should have similar result to widget#destroy plus
	// some additional adjustments, specific for pasting.
	//
	// @param {CKEDITOR.htmlParser.element} el
	function cleanUpWidgetElement( el ) {
		var parent = el.parent;
		if ( parent.type == CKEDITOR.NODE_ELEMENT && parent.attributes[ 'data-cke-widget-wrapper' ] )
			parent.replaceWith( el );
	}

	// Similar to cleanUpWidgetElement, but works on DOM and finds
	// widget elements by its own.
	//
	// Unlike cleanUpWidgetElement it will wrap element back.
	//
	// @param {CKEDITOR.dom.element} container
	function cleanUpAllWidgetElements( widgetsRepo, container ) {
		var wrappers = container.find( '.cke_widget_wrapper' ),
			wrapper, element,
			i = 0,
			l = wrappers.count();

		for ( ; i < l; ++i ) {
			wrapper = wrappers.getItem( i );
			element = wrapper.getFirst( Widget.isDomWidgetElement );
			// If wrapper contains widget element - unwrap it and wrap again.
			if ( element.type == CKEDITOR.NODE_ELEMENT && element.data( 'widget' ) ) {
				element.replace( wrapper );
				widgetsRepo.wrapElement( element );
			} else {
				// Otherwise - something is wrong... clean this up.
				wrapper.remove();
			}
		}
	}

	// Creates {@link CKEDITOR.filter} instance for given widget, editable and rules.
	//
	// Once filter for widget-editable pair is created it is cached, so the same instance
	// will be returned when method is executed again.
	//
	// @param {String} widgetName
	// @param {String} editableName
	// @param {CKEDITOR.plugins.widget.nestedEditableDefinition} editableDefinition The nested editable definition.
	// @returns {CKEDITOR.filter} Filter instance or `null` if rules are not defined.
	// @context CKEDITOR.plugins.widget.repository
	function createEditableFilter( widgetName, editableName, editableDefinition ) {
		if ( !editableDefinition.allowedContent )
			return null;

		var editables = this._.filters[ widgetName ];

		if ( !editables )
			this._.filters[ widgetName ] = editables = {};

		var filter = editables[ editableName ];

		if ( !filter )
			editables[ editableName ] = filter = new CKEDITOR.filter( editableDefinition.allowedContent );

		return filter;
	}

	// Creates an iterator function which when executed on all
	// elements in DOM tree will gather elements that should be wrapped
	// and initialized as widgets.
	function createUpcastIterator( widgetsRepo ) {
		var toBeWrapped = [],
			upcasts = widgetsRepo._.upcasts,
			upcastCallbacks = widgetsRepo._.upcastCallbacks;

		return {
			toBeWrapped: toBeWrapped,

			iterator: function( element ) {
				var upcast, upcasted,
					data,
					i,
					upcastsLength,
					upcastCallbacksLength;

				// Wrapper found - find widget element, add it to be
				// cleaned up (unwrapped) and wrapped and stop iterating in this branch.
				if ( 'data-cke-widget-wrapper' in element.attributes ) {
					element = element.getFirst( Widget.isParserWidgetElement );

					if ( element )
						toBeWrapped.push( [ element ] );

					// Do not iterate over descendants.
					return false;
				}
				// Widget element found - add it to be cleaned up (just in case)
				// and wrapped and stop iterating in this branch.
				else if ( 'data-widget' in element.attributes ) {
					toBeWrapped.push( [ element ] );

					// Do not iterate over descendants.
					return false;
				}
				else if ( ( upcastsLength = upcasts.length ) ) {
					// Ignore elements with data-cke-widget-upcasted to avoid multiple upcasts (#11533).
					// Do not iterate over descendants.
					if ( element.attributes[ 'data-cke-widget-upcasted' ] )
						return false;

					// Check element with upcast callbacks first.
					// If any of them return false abort upcasting.
					for ( i = 0, upcastCallbacksLength = upcastCallbacks.length; i < upcastCallbacksLength; ++i ) {
						if ( upcastCallbacks[ i ]( element ) === false )
							return;
						// Return nothing in order to continue iterating over ascendants.
						// See http://dev.ckeditor.com/ticket/11186#comment:6
					}

					for ( i = 0; i < upcastsLength; ++i ) {
						upcast = upcasts[ i ];
						data = {};

						if ( ( upcasted = upcast[ 0 ]( element, data ) ) ) {
							// If upcast function returned element, upcast this one.
							// It can be e.g. a new element wrapping the original one.
							if ( upcasted instanceof CKEDITOR.htmlParser.element )
								element = upcasted;

							// Set initial data attr with data from upcast method.
							element.attributes[ 'data-cke-widget-data' ] = encodeURIComponent( JSON.stringify( data ) );
							element.attributes[ 'data-cke-widget-upcasted' ] = 1;

							toBeWrapped.push( [ element, upcast[ 1 ] ] );

							// Do not iterate over descendants.
							return false;
						}
					}
				}
			}
		};
	}

	// Finds a first parent that matches query.
	//
	// @param {CKEDITOR.dom.element} element
	// @param {Function} query
	function findParent( element, query ) {
		var parent = element;

		while ( ( parent = parent.getParent() ) ) {
			if ( query( parent ) )
				return true;
		}
		return false;
	}

	function getWrapperAttributes( inlineWidget, name ) {
		return {
			// tabindex="-1" means that it can receive focus by code.
			tabindex: -1,
			contenteditable: 'false',
			'data-cke-widget-wrapper': 1,
			'data-cke-filter': 'off',
			// Class cke_widget_new marks widgets which haven't been initialized yet.
			'class': 'cke_widget_wrapper cke_widget_new cke_widget_' +
				( inlineWidget ? 'inline' : 'block' ) +
				( name ? ' cke_widget_' + name : '' )
		};
	}

	// Inserts element at given index.
	// It will check DTD and split ancestor elements up to the first
	// that can contain this element.
	//
	// @param {CKEDITOR.htmlParser.element} parent
	// @param {Number} index
	// @param {CKEDITOR.htmlParser.element} element
	function insertElement( parent, index, element ) {
		// Do not split doc fragment...
		if ( parent.type == CKEDITOR.NODE_ELEMENT ) {
			var parentAllows = CKEDITOR.dtd[ parent.name ];
			// Parent element is known (included in DTD) and cannot contain
			// this element.
			if ( parentAllows && !parentAllows[ element.name ] ) {
				var parent2 = parent.split( index ),
					parentParent = parent.parent;

				// Element will now be inserted at right parent's index.
				index = parent2.getIndex();

				// If left part of split is empty - remove it.
				if ( !parent.children.length ) {
					index -= 1;
					parent.remove();
				}

				// If right part of split is empty - remove it.
				if ( !parent2.children.length )
					parent2.remove();

				// Try inserting as grandpas' children.
				return insertElement( parentParent, index, element );
			}
		}

		// Finally we can add this element.
		parent.add( element, index );
	}

	// Checks whether for the given widget definition and element widget should be created in inline or block mode.
	//
	// See also: {@link CKEDITOR.plugins.widget.definition#inline} and {@link CKEDITOR.plugins.widget#element}.
	//
	// @param {CKEDITOR.plugins.widget.definition} widgetDef The widget definition.
	// @param {String} elementName The name of the widget element.
	// @returns {Boolean}
	function isWidgetInline( widgetDef, elementName ) {
		return typeof widgetDef.inline == 'boolean' ? widgetDef.inline : !!CKEDITOR.dtd.$inline[ elementName ];
	}

	// @param {CKEDITOR.dom.element}
	// @returns {Boolean}
	function isDomTemp( element ) {
		return element.hasAttribute( 'data-cke-temp' );
	}

	function onEditableKey( widget, keyCode ) {
		var focusedEditable = widget.focusedEditable,
			range;

		// CTRL+A.
		if ( keyCode == CKEDITOR.CTRL + 65 ) {
			var bogus = focusedEditable.getBogus();

			range = widget.editor.createRange();
			range.selectNodeContents( focusedEditable );
			// Exclude bogus if exists.
			if ( bogus )
				range.setEndAt( bogus, CKEDITOR.POSITION_BEFORE_START );

			range.select();
			// Cancel event - block default.
			return false;
		}
		// DEL or BACKSPACE.
		else if ( keyCode == 8 || keyCode == 46 ) {
			var ranges = widget.editor.getSelection().getRanges();

			range = ranges[ 0 ];

			// Block del or backspace if at editable's boundary.
			return !( ranges.length == 1 && range.collapsed &&
				range.checkBoundaryOfElement( focusedEditable, CKEDITOR[ keyCode == 8 ? 'START' : 'END' ] ) );
		}
		widget.fire( 'editableKey', { keyCode: keyCode, editable: focusedEditable });
	}

	function setFocusedEditable( widgetsRepo, widget, editableElement, offline ) {
		var editor = widgetsRepo.editor;

		editor.fire( 'lockSnapshot' );

		if ( editableElement ) {
			var editableInstance = widget.getEditable( editableElement );

			widgetsRepo.widgetHoldingFocusedEditable = widget;
			widget.focusedEditable = editableInstance;
			editableElement.addClass( 'cke_widget_editable_focused' );

			if ( editableInstance.filter )
				editor.setActiveFilter( editableInstance.filter );
			editor.setActiveEnterMode( editableInstance.enterMode, editableInstance.shiftEnterMode );
		} else {
			if ( !offline )
				widget.focusedEditable.removeClass( 'cke_widget_editable_focused' );

			widget.focusedEditable = null;
			widgetsRepo.widgetHoldingFocusedEditable = null;
			editor.setActiveFilter( null );
			editor.setActiveEnterMode( null, null );
		}

		editor.fire( 'unlockSnapshot' );
	}

	function setupContextMenu( editor ) {
		if ( !editor.contextMenu )
			return;

		editor.contextMenu.addListener( function( element ) {
			var widget = editor.widgets.getByElement( element, true );

			if ( widget )
				return widget.fire( 'contextMenu', {} );
		} );
	}

	// And now we've got two problems - original problem and RegExp.
	// Some softeners:
	// * FF tends to copy all blocks up to the copybin container.
	// * IE tends to copy only the copybin, without its container.
	// * We use spans on IE and blockless editors, but divs in other cases.
	var pasteReplaceRegex = new RegExp(
		'^' +
		'(?:<(?:div|span)(?: data-cke-temp="1")?(?: id="cke_copybin")?(?: data-cke-temp="1")?>)?' +
			'(?:<(?:div|span)(?: style="[^"]+")?>)?' +
				'<span [^>]*data-cke-copybin-start="1"[^>]*>.?</span>([\\s\\S]+)<span [^>]*data-cke-copybin-end="1"[^>]*>.?</span>' +
			'(?:</(?:div|span)>)?' +
		'(?:</(?:div|span)>)?' +
		'$',
		// IE8 prefers uppercase when browsers stick to lowercase HTML (#13460).
		'i'
	);

	function pasteReplaceFn( match, wrapperHtml ) {
		// Avoid polluting pasted data with any whitspaces,
		// what's going to break check whether only one widget was pasted.
		return CKEDITOR.tools.trim( wrapperHtml );
	}

	function setupDragAndDrop( widgetsRepo ) {
		var editor = widgetsRepo.editor,
			lineutils = CKEDITOR.plugins.lineutils;

		// These listeners handle inline and block widgets drag and drop.
		// The only thing we need to do to make block widgets custom drag and drop functionality
		// is to fire those events with the right properties (like the target which must be the drag handle).
		editor.on( 'dragstart', function( evt ) {
			var target = evt.data.target;

			if ( Widget.isDomDragHandler( target ) ) {
				var widget = widgetsRepo.getByElement( target );

				evt.data.dataTransfer.setData( 'cke/widget-id', widget.id );

				// IE needs focus.
				editor.focus();

				// and widget need to be focused on drag start (#12172#comment:10).
				widget.focus();
			}
		} );

		editor.on( 'drop', function( evt ) {
			var dataTransfer = evt.data.dataTransfer,
				id = dataTransfer.getData( 'cke/widget-id' ),
				transferType = dataTransfer.getTransferType( editor ),
				dragRange = editor.createRange(),
				sourceWidget;

			// Disable cross-editor drag & drop for widgets - #13599.
			if ( id !== '' && transferType === CKEDITOR.DATA_TRANSFER_CROSS_EDITORS ) {
				evt.cancel();
				return;
			}

			if ( id === '' || transferType != CKEDITOR.DATA_TRANSFER_INTERNAL ) {
				return;
			}

			sourceWidget = widgetsRepo.instances[ id ];
			if ( !sourceWidget ) {
				return;
			}

			dragRange.setStartBefore( sourceWidget.wrapper );
			dragRange.setEndAfter( sourceWidget.wrapper );
			evt.data.dragRange = dragRange;

			// [IE8-9] Reset state of the clipboard#fixSplitNodesAfterDrop fix because by setting evt.data.dragRange
			// (see above) after drop happened we do not need it. That fix is needed only if dragRange was created
			// before drop (before text node was split).
			delete CKEDITOR.plugins.clipboard.dragStartContainerChildCount;
			delete CKEDITOR.plugins.clipboard.dragEndContainerChildCount;

			evt.data.dataTransfer.setData( 'text/html', editor.editable().getHtmlFromRange( dragRange ).getHtml() );
			editor.widgets.destroy( sourceWidget, true );
		} );

		editor.on( 'contentDom', function() {
			var editable = editor.editable();

			// Register Lineutils's utilities as properties of repo.
			CKEDITOR.tools.extend( widgetsRepo, {
				finder: new lineutils.finder( editor, {
					lookups: {
						// Element is block but not list item and not in nested editable.
						'default': function( el ) {
							if ( el.is( CKEDITOR.dtd.$listItem ) )
								return;

							if ( !el.is( CKEDITOR.dtd.$block ) )
								return;

							// Allow drop line inside, but never before or after nested editable (#12006).
							if ( Widget.isDomNestedEditable( el ) )
								return;

							// Do not allow droping inside the widget being dragged (#13397).
							if ( widgetsRepo._.draggedWidget.wrapper.contains( el ) ) {
								return;
							}

							// If element is nested editable, make sure widget can be dropped there (#12006).
							var nestedEditable = Widget.getNestedEditable( editable, el );
							if ( nestedEditable ) {
								var draggedWidget = widgetsRepo._.draggedWidget;

								// Don't let the widget to be dropped into its own nested editable.
								if ( widgetsRepo.getByElement( nestedEditable ) == draggedWidget )
									return;

								var filter = CKEDITOR.filter.instances[ nestedEditable.data( 'cke-filter' ) ],
									draggedRequiredContent = draggedWidget.requiredContent;

								// There will be no relation if the filter of nested editable does not allow
								// requiredContent of dragged widget.
								if ( filter && draggedRequiredContent && !filter.check( draggedRequiredContent ) )
									return;
							}

							return CKEDITOR.LINEUTILS_BEFORE | CKEDITOR.LINEUTILS_AFTER;
						}
					}
				} ),
				locator: new lineutils.locator( editor ),
				liner: new lineutils.liner( editor, {
					lineStyle: {
						cursor: 'move !important',
						'border-top-color': '#666'
					},
					tipLeftStyle: {
						'border-left-color': '#666'
					},
					tipRightStyle: {
						'border-right-color': '#666'
					}
				} )
			}, true );
		} );
	}

	// Setup mouse observer which will trigger:
	// * widget focus on widget click,
	// * widget#doubleclick forwarded from editor#doubleclick.
	function setupMouseObserver( widgetsRepo ) {
		var editor = widgetsRepo.editor;

		editor.on( 'contentDom', function() {
			var editable = editor.editable(),
				evtRoot = editable.isInline() ? editable : editor.document,
				widget,
				mouseDownOnDragHandler;

			editable.attachListener( evtRoot, 'mousedown', function( evt ) {
				var target = evt.data.getTarget();

				// #10887 Clicking scrollbar in IE8 will invoke event with empty target object.
				if ( !target.type )
					return false;

				widget = widgetsRepo.getByElement( target );
				mouseDownOnDragHandler = 0; // Reset.

				// Widget was clicked, but not editable nested in it.
				if ( widget ) {
					// Ignore mousedown on drag and drop handler if the widget is inline.
					// Block widgets are handled by Lineutils.
					if ( widget.inline && target.type == CKEDITOR.NODE_ELEMENT && target.hasAttribute( 'data-cke-widget-drag-handler' ) ) {
						mouseDownOnDragHandler = 1;

						// When drag handler is pressed we have to clear current selection if it wasn't already on this widget.
						// Otherwise, the selection may be in a fillingChar, which prevents dragging a widget. (#13284, see comment 8 and 9.)
						if ( widgetsRepo.focused != widget )
							editor.getSelection().removeAllRanges();

						return;
					}

					if ( !Widget.getNestedEditable( widget.wrapper, target ) ) {
						evt.data.preventDefault();
						if ( !CKEDITOR.env.ie )
							widget.focus();
					} else {
						// Reset widget so mouseup listener is not confused.
						widget = null;
					}
				}
			} );

			// Focus widget on mouseup if mousedown was fired on drag handler.
			// Note: mouseup won't be fired at all if widget was dragged and dropped, so
			// this code will be executed only when drag handler was clicked.
			editable.attachListener( evtRoot, 'mouseup', function() {
				// Check if widget is not destroyed (if widget is destroyed the wrapper will be null).
				if ( mouseDownOnDragHandler && widget && widget.wrapper ) {
					mouseDownOnDragHandler = 0;
					widget.focus();
				}
			} );

			// On IE it is not enough to block mousedown. If widget wrapper (element with
			// contenteditable=false attribute) is clicked directly (it is a target),
			// then after mouseup/click IE will select that element.
			// It is not possible to prevent that default action,
			// so we force fake selection after everything happened.
			if ( CKEDITOR.env.ie ) {
				editable.attachListener( evtRoot, 'mouseup', function() {
					setTimeout( function() {
						// Check if widget is not destroyed (if widget is destroyed the wrapper will be null) and
						// in editable contains widget (it could be dragged and removed).
						if ( widget && widget.wrapper && editable.contains( widget.wrapper ) ) {
							widget.focus();
							widget = null;
						}
					} );
				} );
			}
		} );

		editor.on( 'doubleclick', function( evt ) {
			var widget = widgetsRepo.getByElement( evt.data.element );

			// Not in widget or in nested editable.
			if ( !widget || Widget.getNestedEditable( widget.wrapper, evt.data.element ) )
				return;

			return widget.fire( 'doubleclick', { element: evt.data.element } );
		}, null, null, 1 );
	}

	// Setup editor#key observer which will forward it
	// to focused widget.
	function setupKeyboardObserver( widgetsRepo ) {
		var editor = widgetsRepo.editor;

		editor.on( 'key', function( evt ) {
			var focused = widgetsRepo.focused,
				widgetHoldingFocusedEditable = widgetsRepo.widgetHoldingFocusedEditable,
				ret;

			if ( focused )
				ret = focused.fire( 'key', { keyCode: evt.data.keyCode } );
			else if ( widgetHoldingFocusedEditable )
				ret = onEditableKey( widgetHoldingFocusedEditable, evt.data.keyCode );

			return ret;
		}, null, null, 1 );
	}

	// Setup copybin on native copy and cut events in order to handle copy and cut commands
	// if user accepted security alert on IEs.
	// Note: when copying or cutting using keystroke, copySingleWidget will be first executed
	// by the keydown listener. Conflict between two calls will be resolved by copy_bin existence check.
	function setupNativeCutAndCopy( widgetsRepo ) {
		var editor = widgetsRepo.editor;

		editor.on( 'contentDom', function() {
			var editable = editor.editable();

			editable.attachListener( editable, 'copy', eventListener );
			editable.attachListener( editable, 'cut', eventListener );
		} );

		function eventListener( evt ) {
			if ( widgetsRepo.focused )
				copySingleWidget( widgetsRepo.focused, evt.name == 'cut' );
		}
	}

	// Setup selection observer which will trigger:
	// * widget select & focus on selection change,
	// * nested editable focus (related properites and classes) on selection change,
	// * deselecting and blurring all widgets on data,
	// * blurring widget on editor blur.
	function setupSelectionObserver( widgetsRepo ) {
		var editor = widgetsRepo.editor;

		editor.on( 'selectionCheck', function() {
			widgetsRepo.fire( 'checkSelection' );
		} );

		widgetsRepo.on( 'checkSelection', widgetsRepo.checkSelection, widgetsRepo );

		editor.on( 'selectionChange', function( evt ) {
			var nestedEditable = Widget.getNestedEditable( editor.editable(), evt.data.selection.getStartElement() ),
				newWidget = nestedEditable && widgetsRepo.getByElement( nestedEditable ),
				oldWidget = widgetsRepo.widgetHoldingFocusedEditable;

			if ( oldWidget ) {
				if ( oldWidget !== newWidget || !oldWidget.focusedEditable.equals( nestedEditable ) ) {
					setFocusedEditable( widgetsRepo, oldWidget, null );

					if ( newWidget && nestedEditable )
						setFocusedEditable( widgetsRepo, newWidget, nestedEditable );
				}
			}
			// It may happen that there's no widget even if editable was found -
			// e.g. if selection was automatically set in editable although widget wasn't initialized yet.
			else if ( newWidget && nestedEditable ) {
				setFocusedEditable( widgetsRepo, newWidget, nestedEditable );
			}
		} );

		// Invalidate old widgets early - immediately on dataReady.
		editor.on( 'dataReady', function() {
			// Deselect and blur all widgets.
			stateUpdater( widgetsRepo ).commit();
		} );

		editor.on( 'blur', function() {
			var widget;

			if ( ( widget = widgetsRepo.focused ) )
				blurWidget( widgetsRepo, widget );

			if ( ( widget = widgetsRepo.widgetHoldingFocusedEditable ) )
				setFocusedEditable( widgetsRepo, widget, null );
		} );
	}

	// Set up actions like:
	// * processing in toHtml/toDataFormat,
	// * pasting handling,
	// * insertion handling,
	// * editable reload handling (setData, mode switch, undo/redo),
	// * DOM invalidation handling,
	// * widgets checks.
	function setupWidgetsLifecycle( widgetsRepo ) {
		setupWidgetsLifecycleStart( widgetsRepo );
		setupWidgetsLifecycleEnd( widgetsRepo );

		widgetsRepo.on( 'checkWidgets', checkWidgets );
		widgetsRepo.editor.on( 'contentDomInvalidated', widgetsRepo.checkWidgets, widgetsRepo );
	}

	function setupWidgetsLifecycleEnd( widgetsRepo ) {
		var editor = widgetsRepo.editor,
			downcastingSessions = {};

		// Listen before htmlDP#htmlFilter is applied to cache all widgets, because we'll
		// loose data-cke-* attributes.
		editor.on( 'toDataFormat', function( evt ) {
			// To avoid conflicts between htmlDP#toDF calls done at the same time
			// (e.g. nestedEditable#getData called during downcasting some widget)
			// mark every toDataFormat event chain with the downcasting session id.
			var id = CKEDITOR.tools.getNextNumber(),
				toBeDowncasted = [];
			evt.data.downcastingSessionId = id;
			downcastingSessions[ id ] = toBeDowncasted;

			evt.data.dataValue.forEach( function( element ) {
				var attrs = element.attributes,
					widget, widgetElement, editables, editableType;

				// Wrapper.
				// Perform first part of downcasting (cleanup) and cache widgets,
				// because after applying DP's filter all data-cke-* attributes will be gone.
				if ( 'data-cke-widget-id' in attrs ) {
					widget = widgetsRepo.instances[ attrs[ 'data-cke-widget-id' ] ];
					if ( widget ) {
						widgetElement = element.getFirst( Widget.isParserWidgetElement );
						toBeDowncasted.push( {
							wrapper: element,
							element: widgetElement,
							widget: widget,
							editables: {}
						} );

						// If widget did not have data-cke-widget attribute before upcasting remove it.
						if ( widgetElement.attributes[ 'data-cke-widget-keep-attr' ] != '1' )
							delete widgetElement.attributes[ 'data-widget' ];
					}
				}
				// Nested editable.
				else if ( 'data-cke-widget-editable' in attrs ) {
					// Save the reference to this nested editable in the closest widget to be downcasted.
					// Nested editables are downcasted in the successive toDataFormat to create an opportunity
					// for dataFilter's "excludeNestedEditable" option to do its job (that option relies on
					// contenteditable="true" attribute) (#11372).
					editables = toBeDowncasted[ toBeDowncasted.length - 1 ].editables;
					editableType = attrs[ 'data-cke-widget-editable' ];

					if ( attrs[ 'data-cke-editable-index' ] ) {
						if ( !(editableType in editables) ) {
							editables[ editableType ] = [];
						}
						editables[ editableType ][ attrs[ 'data-cke-editable-index' ] ] = element;
					} else {
						editables[ editableType ] = element;
					}

					// Don't check children - there won't be next wrapper or nested editable which we
					// should process in this session.
					return false;
				}
			}, CKEDITOR.NODE_ELEMENT, true );
		}, null, null, 8 );

		// Listen after dataProcessor.htmlFilter and ACF were applied
		// so wrappers securing widgets' contents are removed after all filtering was done.
		editor.on( 'toDataFormat', function( evt ) {
			// Ignore some unmarked sessions.
			if ( !evt.data.downcastingSessionId )
				return;

			var toBeDowncasted = downcastingSessions[ evt.data.downcastingSessionId ],
				toBe, widget, widgetElement, retElement, editableElement, e;

			while ( ( toBe = toBeDowncasted.shift() ) ) {
				widget = toBe.widget;
				widgetElement = toBe.element;
				retElement = widget._.downcastFn && widget._.downcastFn.call( widget, widgetElement );

				// Replace nested editables' content with their output data.
				for ( e in toBe.editables ) {
					if (toBe.editables.hasOwnProperty( e )) {
						editableElement = toBe.editables[ e ];

						if ( CKEDITOR.tools.isArray( editableElement ) ) {
							for ( var i = 0; i < editableElement.length; i++) {
								editableElement = editableElement[i];
								delete editableElement.attributes.contenteditable;
								editableElement.setHtml( widget.editables[ e ][ i ].getData() );
							}
						} else {
							delete editableElement.attributes.contenteditable;
							editableElement.setHtml( widget.editables[ e ].getData() );
						}
					}
				}

				// Returned element always defaults to widgetElement.
				if ( !retElement )
					retElement = widgetElement;

				toBe.wrapper.replaceWith( retElement );
			}
		}, null, null, 13 );


		editor.on( 'contentDomUnload', function() {
			widgetsRepo.destroyAll( true );
		} );
	}

	function setupWidgetsLifecycleStart( widgetsRepo ) {
		var editor = widgetsRepo.editor,
			processedWidgetOnly,
			snapshotLoaded;

		// Listen after ACF (so data are filtered),
		// but before dataProcessor.dataFilter was applied (so we can secure widgets' internals).
		editor.on( 'toHtml', function( evt ) {
			var upcastIterator = createUpcastIterator( widgetsRepo ),
				toBeWrapped;

			evt.data.dataValue.forEach( upcastIterator.iterator, CKEDITOR.NODE_ELEMENT, true );

			// Clean up and wrap all queued elements.
			while ( ( toBeWrapped = upcastIterator.toBeWrapped.pop() ) ) {
				cleanUpWidgetElement( toBeWrapped[ 0 ] );
				widgetsRepo.wrapElement( toBeWrapped[ 0 ], toBeWrapped[ 1 ] );
			}

			// Used to determine whether only widget was pasted.
			if ( evt.data.protectedWhitespaces ) {
				// Whitespaces are protected by wrapping content with spans. Take the middle node only.
				processedWidgetOnly = evt.data.dataValue.children.length == 3 &&
					Widget.isParserWidgetWrapper( evt.data.dataValue.children[ 1 ] );
			} else {
				processedWidgetOnly = evt.data.dataValue.children.length == 1 &&
					Widget.isParserWidgetWrapper( evt.data.dataValue.children[ 0 ] );
			}
		}, null, null, 8 );

		editor.on( 'dataReady', function() {
			// Clean up all widgets loaded from snapshot.
			if ( snapshotLoaded )
				cleanUpAllWidgetElements( widgetsRepo, editor.editable() );
			snapshotLoaded = 0;

			// Some widgets were destroyed on contentDomUnload,
			// some on loadSnapshot, but that does not include
			// e.g. setHtml on inline editor or widgets removed just
			// before setting data.
			widgetsRepo.destroyAll( true );
			widgetsRepo.initOnAll();
		} );

		// Set flag so dataReady will know that additional
		// cleanup is needed, because snapshot containing widgets was loaded.
		editor.on( 'loadSnapshot', function( evt ) {
			// Primitive but sufficient check which will prevent from executing
			// heavier cleanUpAllWidgetElements if not needed.
			if ( ( /data-cke-widget/ ).test( evt.data ) )
				snapshotLoaded = 1;

			widgetsRepo.destroyAll( true );
		}, null, null, 9 );

		// Handle pasted single widget.
		editor.on( 'paste', function( evt ) {
			var data = evt.data;

			data.dataValue = data.dataValue.replace( pasteReplaceRegex, pasteReplaceFn );

			// If drag'n'drop kind of paste into nested editable (data.range), selection is set AFTER
			// data is pasted, which means editor has no chance to change activeFilter's context.
			// As a result, pasted data is filtered with default editor's filter instead of NE's and
			// funny things get inserted. Changing the filter by analysis of the paste range below (#13186).
			if ( data.range ) {
				// Check if pasting into nested editable.
				var nestedEditable = Widget.getNestedEditable( editor.editable(), data.range.startContainer );

				if ( nestedEditable ) {
					// Retrieve the filter from NE's data and set it active before editor.insertHtml is done
					// in clipboard plugin.
					var filter = CKEDITOR.filter.instances[ nestedEditable.data( 'cke-filter' ) ];

					if ( filter ) {
						editor.setActiveFilter( filter );
					}
				}
			}
		} );

		// Listen with high priority to check widgets after data was inserted.
		editor.on( 'afterInsertHtml', function( evt ) {
			if ( evt.data.intoRange ) {
				widgetsRepo.checkWidgets( { initOnlyNew: true } );
			} else {
				editor.fire( 'lockSnapshot' );
				// Init only new for performance reason.
				// Focus inited if only widget was processed.
				widgetsRepo.checkWidgets( { initOnlyNew: true, focusInited: processedWidgetOnly } );

				editor.fire( 'unlockSnapshot' );
			}
		} );
	}

	// Helper for coordinating which widgets should be
	// selected/deselected and which one should be focused/blurred.
	function stateUpdater( widgetsRepo ) {
		var currentlySelected = widgetsRepo.selected,
			toBeSelected = [],
			toBeDeselected = currentlySelected.slice( 0 ),
			focused = null;

		return {
			select: function( widget ) {
				if ( CKEDITOR.tools.indexOf( currentlySelected, widget ) < 0 )
					toBeSelected.push( widget );

				var index = CKEDITOR.tools.indexOf( toBeDeselected, widget );
				if ( index >= 0 )
					toBeDeselected.splice( index, 1 );

				return this;
			},

			focus: function( widget ) {
				focused = widget;
				return this;
			},

			commit: function() {
				var focusedChanged = widgetsRepo.focused !== focused,
					widget, isDirty;

				widgetsRepo.editor.fire( 'lockSnapshot' );

				if ( focusedChanged && ( widget = widgetsRepo.focused ) )
					blurWidget( widgetsRepo, widget );

				while ( ( widget = toBeDeselected.pop() ) ) {
					currentlySelected.splice( CKEDITOR.tools.indexOf( currentlySelected, widget ), 1 );
					// Widget could be destroyed in the meantime - e.g. data could be set.
					if ( widget.isInited() ) {
						isDirty = widget.editor.checkDirty();

						widget.setSelected( false );

						!isDirty && widget.editor.resetDirty();
					}
				}

				if ( focusedChanged && focused ) {
					isDirty = widgetsRepo.editor.checkDirty();

					widgetsRepo.focused = focused;
					widgetsRepo.fire( 'widgetFocused', { widget: focused } );
					focused.setFocused( true );

					!isDirty && widgetsRepo.editor.resetDirty();
				}

				while ( ( widget = toBeSelected.pop() ) ) {
					currentlySelected.push( widget );
					widget.setSelected( true );
				}

				widgetsRepo.editor.fire( 'unlockSnapshot' );
			}
		};
	}


	//
	// WIDGET helpers ---------------------------------------------------------
	//

	// LEFT, RIGHT, UP, DOWN, DEL, BACKSPACE - unblock default fake sel handlers.
	var keystrokesNotBlockedByWidget = { 37: 1, 38: 1, 39: 1, 40: 1, 8: 1, 46: 1 };

	// Applies or removes style's classes from widget.
	// @param {CKEDITOR.style} style Custom widget style.
	// @param {Boolean} apply Whether to apply or remove style.
	function applyRemoveStyle( widget, style, apply ) {
		var changed = 0,
			classes = getStyleClasses( style ),
			updatedClasses = widget.data.classes || {},
			cl;

		// Ee... Something is wrong with this style.
		if ( !classes )
			return;

		// Clone, because we need to break reference.
		updatedClasses = CKEDITOR.tools.clone( updatedClasses );

		while ( ( cl = classes.pop() ) ) {
			if ( apply ) {
				if ( !updatedClasses[ cl ] )
					changed = updatedClasses[ cl ] = 1;
			} else {
				if ( updatedClasses[ cl ] ) {
					delete updatedClasses[ cl ];
					changed = 1;
				}
			}
		}
		if ( changed )
			widget.setData( 'classes', updatedClasses );
	}

	function cancel( evt ) {
		evt.cancel();
	}

	function copySingleWidget( widget, isCut ) {
		var editor = widget.editor,
			doc = editor.document;

		// We're still handling previous copy/cut.
		// When keystroke is used to copy/cut this will also prevent
		// conflict with copySingleWidget called again for native copy/cut event.
		if ( doc.getById( 'cke_copybin' ) )
			return;

			// [IE] Use span for copybin and its container to avoid bug with expanding editable height by
			// absolutely positioned element.
		var copybinName = ( editor.blockless || CKEDITOR.env.ie ) ? 'span' : 'div',
			copybin = doc.createElement( copybinName ),
			copybinContainer = doc.createElement( copybinName ),
			// IE8 always jumps to the end of document.
			needsScrollHack = CKEDITOR.env.ie && CKEDITOR.env.version < 9;

		copybinContainer.setAttributes( {
			id: 'cke_copybin',
			'data-cke-temp': '1'
		} );

		// Position copybin element outside current viewport.
		copybin.setStyles( {
			position: 'absolute',
			width: '1px',
			height: '1px',
			overflow: 'hidden'
		} );

		copybin.setStyle( editor.config.contentsLangDirection == 'ltr' ? 'left' : 'right', '-5000px' );

		var range = editor.createRange();
		range.setStartBefore( widget.wrapper );
		range.setEndAfter( widget.wrapper );

		copybin.setHtml(
			'<span data-cke-copybin-start="1">\u200b</span>' +
			editor.editable().getHtmlFromRange( range ).getHtml() +
			'<span data-cke-copybin-end="1">\u200b</span>' );

		// Save snapshot with the current state.
		editor.fire( 'saveSnapshot' );

		// Ignore copybin.
		editor.fire( 'lockSnapshot' );

		copybinContainer.append( copybin );
		editor.editable().append( copybinContainer );

		var listener1 = editor.on( 'selectionChange', cancel, null, null, 0 ),
			listener2 = widget.repository.on( 'checkSelection', cancel, null, null, 0 );

		if ( needsScrollHack ) {
			var docElement = doc.getDocumentElement().$,
				scrollTop = docElement.scrollTop;
		}

		// Once the clone of the widget is inside of copybin, select
		// the entire contents. This selection will be copied by the
		// native browser's clipboard system.
		range = editor.createRange();
		range.selectNodeContents( copybin );
		range.select();

		if ( needsScrollHack )
			docElement.scrollTop = scrollTop;

		setTimeout( function() {
			// [IE] Focus widget before removing copybin to avoid scroll jump.
			if ( !isCut )
				widget.focus();

			copybinContainer.remove();

			listener1.removeListener();
			listener2.removeListener();

			editor.fire( 'unlockSnapshot' );

			if ( isCut ) {
				widget.repository.del( widget );
				editor.fire( 'saveSnapshot' );
			}
		}, 100 ); // Use 100ms, so Chrome (@Mac) will be able to grab the content.
	}

	// Extracts classes array from style instance.
	function getStyleClasses( style ) {
		var attrs = style.getDefinition().attributes,
			classes = attrs && attrs[ 'class' ];

		return classes ? classes.split( /\s+/ ) : null;
	}

	// [IE] Force keeping focus because IE sometimes forgets to fire focus on main editable
	// when blurring nested editable.
	// @context widget
	function onEditableBlur() {
		var active = CKEDITOR.document.getActive(),
			editor = this.editor,
			editable = editor.editable();

		// If focus stays within editor override blur and set currentActive because it should be
		// automatically changed to editable on editable#focus but it is not fired.
		if ( ( editable.isInline() ? editable : editor.document.getWindow().getFrame() ).equals( active ) )
			editor.focusManager.focus( editable );
	}

	// Force selectionChange when editable was focused.
	// Similar to hack in selection.js#~620.
	// @context widget
	function onEditableFocus() {
		// Gecko does not support 'DOMFocusIn' event on which we unlock selection
		// in selection.js to prevent selection locking when entering nested editables.
		if ( CKEDITOR.env.gecko )
			this.editor.unlockSelection();

		// We don't need to force selectionCheck on Webkit, because on Webkit
		// we do that on DOMFocusIn in selection.js.
		if ( !CKEDITOR.env.webkit ) {
			this.editor.forceNextSelectionCheck();
			this.editor.selectionChange( 1 );
		}
	}

	// Setup listener on widget#data which will update (remove/add) classes
	// by comparing newly set classes with the old ones.
	function setupDataClassesListener( widget ) {
		// Note: previousClasses and newClasses may be null!
		// Tip: for ( cl in null ) is correct.
		var previousClasses = null;

		widget.on( 'data', function() {
			var newClasses = this.data.classes,
				cl;

			// When setting new classes one need to remember
			// that he must break reference.
			if ( previousClasses == newClasses )
				return;

			for ( cl in previousClasses ) {
				// Avoid removing and adding classes again.
				if ( !( newClasses && newClasses[ cl ] ) )
					this.removeClass( cl );
			}
			for ( cl in newClasses )
				this.addClass( cl );

			previousClasses = newClasses;
		} );
	}

	// Add a listener to data event that will set/change widget's label (#14539).
	function setupA11yListener( widget ) {
		// Note, the function gets executed in a context of widget instance.
		function getLabelDefault() {
			return this.editor.lang.widget.label.replace( /%1/, this.pathName || this.element.getName() );
		}

		// Setting a listener on data is enough, there's no need to perform it on widget initialization, as
		// setupWidgetData fires this event anyway.
		widget.on( 'data', function() {
			// In some cases widget might get destroyed in an earlier data listener. For instance, image2 plugin, does
			// so when changing its internal state.
			if ( !widget.wrapper ) {
				return;
			}

			var label = this.getLabel ? this.getLabel() : getLabelDefault.call( this );

			widget.wrapper.setAttribute( 'role', 'region' );
			widget.wrapper.setAttribute( 'aria-label', label );
		}, null, null, 9999 );
	}

	function setupDragHandler( widget ) {
		if ( !widget.draggable )
			return;

		var editor = widget.editor,
			// Use getLast to find wrapper's direct descendant (#12022).
			container = widget.wrapper.getLast( Widget.isDomDragHandlerContainer ),
			img;

		// Reuse drag handler if already exists (#11281).
		if ( container )
			img = container.findOne( 'img' );
		else {
			container = new CKEDITOR.dom.element( 'span', editor.document );
			container.setAttributes( {
				'class': 'cke_reset cke_widget_drag_handler_container',
				// Split background and background-image for IE8 which will break on rgba().
				style: 'background:rgba(220,220,220,0.5);background-image:url(' + editor.plugins.widget.path + 'images/handle.png)'
			} );

			img = new CKEDITOR.dom.element( 'img', editor.document );
			img.setAttributes( {
				'class': 'cke_reset cke_widget_drag_handler',
				'data-cke-widget-drag-handler': '1',
				src: CKEDITOR.tools.transparentImageData,
				width: DRAG_HANDLER_SIZE,
				title: editor.lang.widget.move,
				height: DRAG_HANDLER_SIZE,
				role: 'presentation'
			} );
			widget.inline && img.setAttribute( 'draggable', 'true' );

			container.append( img );
			widget.wrapper.append( container );
		}

		// Preventing page reload when dropped content on widget wrapper (#13015).
		// Widget is not editable so by default drop on it isn't allowed what means that
		// browser handles it (there's no editable#drop event). If there's no drop event we cannot block
		// the drop, so page is reloaded. This listener enables drop on widget wrappers.
		widget.wrapper.on( 'dragover', function( evt ) {
			evt.data.preventDefault();
		} );

		widget.wrapper.on( 'mouseenter', widget.updateDragHandlerPosition, widget );
		setTimeout( function() {
			widget.on( 'data', widget.updateDragHandlerPosition, widget );
		}, 50 );

		if ( !widget.inline ) {
			img.on( 'mousedown', onBlockWidgetDrag, widget );

			// On IE8 'dragstart' is propagated to editable, so editor#dragstart is fired twice on block widgets.
			if ( CKEDITOR.env.ie && CKEDITOR.env.version < 9 ) {
				img.on( 'dragstart', function( evt ) {
					evt.data.preventDefault( true );
				} );
			}
		}

		widget.dragHandlerContainer = container;
	}

	function onBlockWidgetDrag( evt ) {
		var finder = this.repository.finder,
			locator = this.repository.locator,
			liner = this.repository.liner,
			editor = this.editor,
			editable = editor.editable(),
			listeners = [],
			sorted = [],
			locations,
			y;

		// Mark dragged widget for repository#finder.
		this.repository._.draggedWidget = this;

		// Harvest all possible relations and display some closest.
		var relations = finder.greedySearch(),

			buffer = CKEDITOR.tools.eventsBuffer( 50, function() {
				locations = locator.locate( relations );

				// There's only a single line displayed for D&D.
				sorted = locator.sort( y, 1 );

				if ( sorted.length ) {
					liner.prepare( relations, locations );
					liner.placeLine( sorted[ 0 ] );
					liner.cleanup();
				}
			} );

		// Let's have the "dragging cursor" over entire editable.
		editable.addClass( 'cke_widget_dragging' );

		// Cache mouse position so it is re-used in events buffer.
		listeners.push( editable.on( 'mousemove', function( evt ) {
			y = evt.data.$.clientY;
			buffer.input();
		} ) );

		// Fire drag start as it happens during the native D&D.
		editor.fire( 'dragstart', { target: evt.sender } );

		function onMouseUp() {
			var l;

			buffer.reset();

			// Stop observing events.
			while ( ( l = listeners.pop() ) )
				l.removeListener();

			onBlockWidgetDrop.call( this, sorted, evt.sender );
		}

		// Mouseup means "drop". This is when the widget is being detached
		// from DOM and placed at range determined by the line (location).
		listeners.push( editor.document.once( 'mouseup', onMouseUp, this ) );

		// Prevent calling 'onBlockWidgetDrop' twice in the inline editor.
		// `removeListener` does not work if it is called at the same time event is fired.
		if ( !editable.isInline() ) {
			// Mouseup may occur when user hovers the line, which belongs to
			// the outer document. This is, of course, a valid listener too.
			listeners.push( CKEDITOR.document.once( 'mouseup', onMouseUp, this ) );
		}
	}

	function onBlockWidgetDrop( sorted, dragTarget ) {
		var finder = this.repository.finder,
			liner = this.repository.liner,
			editor = this.editor,
			editable = this.editor.editable();

		if ( !CKEDITOR.tools.isEmpty( liner.visible ) ) {
			// Retrieve range for the closest location.
			var dropRange = finder.getRange( sorted[ 0 ] );

			// Focus widget (it could lost focus after mousedown+mouseup)
			// and save this state as the one where we want to be taken back when undoing.
			this.focus();

			// Drag range will be set in the drop listener.
			editor.fire( 'drop', {
				dropRange: dropRange,
				target: dropRange.startContainer
			} );
		}

		// Clean-up custom cursor for editable.
		editable.removeClass( 'cke_widget_dragging' );

		// Clean-up all remaining lines.
		liner.hideVisible();

		// Clean-up drag & drop.
		editor.fire( 'dragend', { target: dragTarget } );
	}

	function setupEditables( widget ) {
		var editableName,
			editableDef,
			definedEditables = widget.editables;

		widget.editables = {};

		if ( !widget.editables )
			return;

		for ( editableName in definedEditables ) {
			editableDef = definedEditables[ editableName ];

			if ( editableDef.multi ) {
				widget.initMultiEditables( editableName, editableDef );
			} else {
				widget.initEditable( editableName, typeof editableDef == 'string' ? { selector: editableDef } : editableDef );	
			}
		}
	}

	function setupMask( widget ) {
		if ( !widget.mask )
			return;

		// Reuse mask if already exists (#11281).
		var img = widget.wrapper.findOne( '.cke_widget_mask' );

		if ( !img ) {
			img = new CKEDITOR.dom.element( 'img', widget.editor.document );
			img.setAttributes( {
				src: CKEDITOR.tools.transparentImageData,
				'class': 'cke_reset cke_widget_mask'
			} );
			widget.wrapper.append( img );
		}

		widget.mask = img;
	}

	// Replace parts object containing:
	// partName => selector pairs
	// with:
	// partName => element pairs
	function setupParts( widget ) {
		if ( widget.parts ) {
			var parts = {},
				el, partName;

			for ( partName in widget.parts ) {
				el = widget.wrapper.findOne( widget.parts[ partName ] );
				parts[ partName ] = el;
			}
			widget.parts = parts;
		}
	}

	function setupWidget( widget, widgetDef ) {
		setupWrapper( widget );
		setupParts( widget );
		setupEditables( widget );
		setupMask( widget );
		setupDragHandler( widget );
		setupDataClassesListener( widget );
		setupA11yListener( widget );

		// #11145: [IE8] Non-editable content of widget is draggable.
		if ( CKEDITOR.env.ie && CKEDITOR.env.version < 9 ) {
			widget.wrapper.on( 'dragstart', function( evt ) {
				var target = evt.data.getTarget();

				// Allow text dragging inside nested editables or dragging inline widget's drag handler.
				if ( !Widget.getNestedEditable( widget, target ) && !( widget.inline && Widget.isDomDragHandler( target ) ) )
					evt.data.preventDefault();
			} );
		}

		widget.wrapper.removeClass( 'cke_widget_new' );
		widget.element.addClass( 'cke_widget_element' );

		widget.on( 'key', function( evt ) {
			var keyCode = evt.data.keyCode;

			// ENTER.
			if ( keyCode == 13 ) {
				widget.edit();
				// CTRL+C or CTRL+X.
			} else if ( keyCode == CKEDITOR.CTRL + 67 || keyCode == CKEDITOR.CTRL + 88 ) {
				copySingleWidget( widget, keyCode == CKEDITOR.CTRL + 88 );
				return; // Do not preventDefault.
			} else if ( keyCode in keystrokesNotBlockedByWidget || ( CKEDITOR.CTRL & keyCode ) || ( CKEDITOR.ALT & keyCode ) ) {
				// Pass chosen keystrokes to other plugins or default fake sel handlers.
				// Pass all CTRL/ALT keystrokes.
				return;
			}

			return false;
		}, null, null, 999 );
		// Listen with high priority so it's possible
		// to overwrite this callback.

		widget.on( 'doubleclick', function( evt ) {
			if ( widget.edit() ) {
				// We have to cancel event if edit method opens a dialog, otherwise
				// link plugin may open extra dialog (#12140).
				evt.cancel();
			}
		} );

		if ( widgetDef.data )
			widget.on( 'data', widgetDef.data );

		if ( widgetDef.edit )
			widget.on( 'edit', widgetDef.edit );
	}

	function setupWidgetData( widget, startupData ) {
		var widgetDataAttr = widget.element.data( 'cke-widget-data' );

		if ( widgetDataAttr )
			widget.setData( JSON.parse( decodeURIComponent( widgetDataAttr ) ) );
		if ( startupData )
			widget.setData( startupData );

		// Populate classes if they are not preset.
		if ( !widget.data.classes )
			widget.setData( 'classes', widget.getClasses() );

		// Unblock data and...
		widget.dataReady = true;

		// Write data to element because this was blocked when data wasn't ready.
		writeDataToElement( widget );

		// Fire data event first time, because this was blocked when data wasn't ready.
		widget.fire( 'data', widget.data );
	}

	function setupWrapper( widget ) {
		// Retrieve widget wrapper. Assign an id to it.
		var wrapper = widget.wrapper = widget.element.getParent();
		wrapper.setAttribute( 'data-cke-widget-id', widget.id );
	}

	function writeDataToElement( widget ) {
		widget.element.data( 'cke-widget-data', encodeURIComponent( JSON.stringify( widget.data ) ) );
	}

	//
	// WIDGET STYLE HANDLER ---------------------------------------------------
	//

	( function() {
		// Styles categorized by group. It is used to prevent applying styles for the same group being used together.
		var styleGroups = {};

		/**
		 * The class representing a widget style. It is an {@link CKEDITOR#STYLE_OBJECT object} like
		 * the styles handler for widgets.
		 *
		 * **Note:** This custom style handler does not support all methods of the {@link CKEDITOR.style} class.
		 * Not supported methods: {@link #applyToRange}, {@link #removeFromRange}, {@link #applyToObject}.
		 *
		 * @since 4.4
		 * @class CKEDITOR.style.customHandlers.widget
		 * @extends CKEDITOR.style
		 */
		CKEDITOR.style.addCustomHandler( {
			type: 'widget',

			setup: function( styleDefinition ) {
				/**
				 * The name of widget to which this style can be applied.
				 * It is extracted from style definition's `widget` property.
				 *
				 * @property {String} widget
				 */
				this.widget = styleDefinition.widget;

				/**
				 * An array of groups that this style belongs to.
				 * Styles assigned to the same group cannot be combined.
				 *
				 * @since 4.6.2
				 * @property {Array} group
				 */
				this.group = typeof styleDefinition.group == 'string' ? [ styleDefinition.group ] : styleDefinition.group;

				// Store style categorized by its group.
				// It is used to prevent enabling two styles from same group.
				if ( this.group ) {
					saveStyleGroup( this );
				}
			},

			apply: function( editor ) {
				var widget;

				// Before CKEditor 4.4 wasn't a required argument, so we need to
				// handle a case when it wasn't provided.
				if ( !( editor instanceof CKEDITOR.editor ) )
					return;

				// Theoretically we could bypass checkApplicable, get widget from
				// widgets.focused and check its name, what would be faster, but then
				// this custom style would work differently than the default style
				// which checks if it's applicable before applying or removing itself.
				if ( this.checkApplicable( editor.elementPath(), editor ) ) {
					widget = editor.widgets.focused;

					// Remove other styles from the same group.
					if ( this.group ) {
						this.removeStylesFromSameGroup( editor );
					}

					widget.applyStyle( this );
				}
			},

			remove: function( editor ) {
				// Before CKEditor 4.4 wasn't a required argument, so we need to
				// handle a case when it wasn't provided.
				if ( !( editor instanceof CKEDITOR.editor ) )
					return;

				if ( this.checkApplicable( editor.elementPath(), editor ) )
					editor.widgets.focused.removeStyle( this );
			},

			/**
			 * Removes all styles that belong to the same group as this style. This method will neither add nor remove
			 * the current style.
			 * Returns `true` if any style was removed, otherwise returns `false`.
			 *
			 * @since 4.6.2
			 * @param {CKEDITOR.editor} editor
			 * @returns {Boolean}
			 */
			removeStylesFromSameGroup: function( editor ) {
				var stylesFromSameGroup,
					path,
					removed = false;

				// Before CKEditor 4.4 wasn't a required argument, so we need to
				// handle a case when it wasn't provided.
				if ( !( editor instanceof CKEDITOR.editor ) )
					return false;

				path = editor.elementPath();
				if ( this.checkApplicable( path, editor ) ) {
					// Iterate over each group.
					for ( var i = 0, l = this.group.length; i < l; i++ ) {
						stylesFromSameGroup = styleGroups[ this.widget ][ this.group[ i ] ];
						// Iterate over each style from group.
						for ( var j = 0; j < stylesFromSameGroup.length; j++ ) {
							if ( stylesFromSameGroup[ j ] !== this && stylesFromSameGroup[ j ].checkActive( path, editor ) ) {
								editor.widgets.focused.removeStyle( stylesFromSameGroup[ j ] );
								removed = true;
							}
						}
					}
				}

				return removed;
			},

			checkActive: function( elementPath, editor ) {
				return this.checkElementMatch( elementPath.lastElement, 0, editor );
			},

			checkApplicable: function( elementPath, editor ) {
				// Before CKEditor 4.4 wasn't a required argument, so we need to
				// handle a case when it wasn't provided.
				if ( !( editor instanceof CKEDITOR.editor ) )
					return false;

				return this.checkElement( elementPath.lastElement );
			},

			checkElementMatch: checkElementMatch,

			checkElementRemovable: checkElementMatch,

			/**
			 * Checks if an element is a {@link CKEDITOR.plugins.widget#wrapper wrapper} of a
			 * widget whose name matches the {@link #widget widget name} specified in the style definition.
			 *
			 * @param {CKEDITOR.dom.element} element
			 * @returns {Boolean}
			 */
			checkElement: function( element ) {
				if ( !Widget.isDomWidgetWrapper( element ) )
					return false;

				var widgetElement = element.getFirst( Widget.isDomWidgetElement );
				return widgetElement && widgetElement.data( 'widget' ) == this.widget;
			},

			buildPreview: function( label ) {
				return label || this._.definition.name;
			},

			/**
			 * Returns allowed content rules which should be registered for this style.
			 * Uses widget's {@link CKEDITOR.plugins.widget.definition#styleableElements} to make a rule
			 * allowing classes on specified elements or use widget's
			 * {@link CKEDITOR.plugins.widget.definition#styleToAllowedContentRules} method to transform a style
			 * into allowed content rules.
			 *
			 * @param {CKEDITOR.editor} The editor instance.
			 * @returns {CKEDITOR.filter.allowedContentRules}
			 */
			toAllowedContentRules: function( editor ) {
				if ( !editor )
					return null;

				var widgetDef = editor.widgets.registered[ this.widget ],
					classes,
					rule = {};

				if ( !widgetDef )
					return null;

				if ( widgetDef.styleableElements ) {
					classes = this.getClassesArray();
					if ( !classes )
						return null;

					rule[ widgetDef.styleableElements ] = {
						classes: classes,
						propertiesOnly: true
					};
					return rule;
				}
				if ( widgetDef.styleToAllowedContentRules )
					return widgetDef.styleToAllowedContentRules( this );
				return null;
			},

			/**
			 * Returns classes defined in the style in form of an array.
			 *
			 * @returns {String[]}
			 */
			getClassesArray: function() {
				var classes = this._.definition.attributes && this._.definition.attributes[ 'class' ];

				return classes ? CKEDITOR.tools.trim( classes ).split( /\s+/ ) : null;
			},

			/**
			 * Not implemented.
			 *
			 * @method applyToRange
			 */
			applyToRange: notImplemented,

			/**
			 * Not implemented.
			 *
			 * @method removeFromRange
			 */
			removeFromRange: notImplemented,

			/**
			 * Not implemented.
			 *
			 * @method applyToObject
			 */
			applyToObject: notImplemented
		} );

		function notImplemented() {}

		// @context style
		function checkElementMatch( element, fullMatch, editor ) {
			// Before CKEditor 4.4 wasn't a required argument, so we need to
			// handle a case when it wasn't provided.
			if ( !editor )
				return false;

			if ( !this.checkElement( element ) )
				return false;

			var widget = editor.widgets.getByElement( element, true );
			return widget && widget.checkStyleActive( this );
		}

		// Save and categorize style by its group.
		function saveStyleGroup( style ) {
			var widgetName = style.widget,
				group;

			if ( !styleGroups[ widgetName ] ) {
				styleGroups[ widgetName ] = {};
			}

			for ( var i = 0, l = style.group.length; i < l; i++ ) {
				group = style.group[ i ];
				if ( !styleGroups[ widgetName ][ group ] ) {
					styleGroups[ widgetName ][ group ] = [];
				}

				styleGroups[ widgetName ][ group ].push( style );
			}
		}

	} )();

	//
	// EXPOSE PUBLIC API ------------------------------------------------------
	//

	CKEDITOR.plugins.widget = Widget;
	Widget.repository = Repository;
	Widget.nestedEditable = NestedEditable;
} )();

/**
 * An event fired when a widget definition is registered by the {@link CKEDITOR.plugins.widget.repository#add} method.
 * It is possible to modify the definition being registered.
 *
 * @event widgetDefinition
 * @member CKEDITOR.editor
 * @param {CKEDITOR.plugins.widget.definition} data Widget definition.
 */

/**
 * This is an abstract class that describes the definition of a widget.
 * It is a type of {@link CKEDITOR.plugins.widget.repository#add} method's second argument.
 *
 * Widget instances inherit from registered widget definitions, although not in a prototypal way.
 * They are simply extended with corresponding widget definitions. Note that not all properties of
 * the widget definition become properties of a widget. Some, like {@link #data} or {@link #edit}, become
 * widget's events listeners.
 *
 * @class CKEDITOR.plugins.widget.definition
 * @abstract
 * @mixins CKEDITOR.feature
 */

/**
 * Widget definition name. It is automatically set when the definition is
 * {@link CKEDITOR.plugins.widget.repository#add registered}.
 *
 * @property {String} name
 */

/**
 * The method executed while initializing a widget, after a widget instance
 * is created, but before it is ready. It is executed before the first
 * {@link CKEDITOR.plugins.widget#event-data} is fired so it is common to
 * use the `init` method to populate widget data with information loaded from
 * the DOM, like for exmaple:
 *
 *		init: function() {
 *			this.setData( 'width', this.element.getStyle( 'width' ) );
 *
 *			if ( this.parts.caption.getStyle( 'display' ) != 'none' )
 *				this.setData( 'showCaption', true );
 *		}
 *
 * @property {Function} init
 */

/**
 * The function to be used to upcast an element to this widget or a
 * comma-separated list of upcast methods from the {@link #upcasts} object.
 *
 * The upcast function **is not** executed in the widget context (because the widget
 * does not exist yet) and two arguments are passed:
 *
 * * `element` ({@link CKEDITOR.htmlParser.element}) &ndash; The element to be checked.
 * * `data` (`Object`) &ndash; The object which can be extended with data which will then be passed to the widget.
 *
 * An element will be upcasted if a function returned `true` or an instance of
 * a {@link CKEDITOR.htmlParser.element} if upcasting meant DOM structure changes
 * (in this case the widget will be initialized on the returned element).
 *
 * @property {String/Function} upcast
 */

/**
 * The object containing functions which can be used to upcast this widget.
 * Only those pointed by the {@link #upcast} property will be used.
 *
 * In most cases it is appropriate to use {@link #upcast} directly,
 * because majority of widgets need just one method.
 * However, in some cases the widget author may want to expose more than one variant
 * and then this property may be used.
 *
 *		upcasts: {
 *			// This function may upcast only figure elements.
 *			figure: function() {
 *				// ...
 *			},
 *			// This function may upcast only image elements.
 *			image: function() {
 *				// ...
 *			},
 *			// More variants...
 *		}
 *
 *		// Then, widget user may choose which upcast methods will be enabled.
 *		editor.on( 'widgetDefinition', function( evt ) {
 *			if ( evt.data.name == 'image' )
 * 				evt.data.upcast = 'figure,image'; // Use both methods.
 *		} );
 *
 * @property {Object} upcasts
 */

/**
 * The {@link #upcast} method(s) priority. The upcast with a lower priority number will be called before
 * the one with a higher number. The default priority is `10`.
 *
 * @since 4.5
 * @property {Number} [upcastPriority=10]
 */

/**
 * The function to be used to downcast this widget or
 * a name of the downcast option from the {@link #downcasts} object.
 *
 * The downcast funciton will be executed in the {@link CKEDITOR.plugins.widget} context
 * and with `widgetElement` ({@link CKEDITOR.htmlParser.element}) argument which is
 * the widget's main element.
 *
 * The function may return an instance of the {@link CKEDITOR.htmlParser.node} class if the widget
 * needs to be downcasted to a different node than the widget's main element.
 *
 * @property {String/Function} downcast
 */

/**
 * The object containing functions which can be used to downcast this widget.
 * Only the one pointed by the {@link #downcast} property will be used.
 *
 * In most cases it is appropriate to use {@link #downcast} directly,
 * because majority of widgets have just one variant of downcasting (or none at all).
 * However, in some cases the widget author may want to expose more than one variant
 * and then this property may be used.
 *
 *		downcasts: {
 *			// This downcast may transform the widget into the figure element.
 *			figure: function() {
 *				// ...
 *			},
 *			// This downcast may transform the widget into the image element with data-* attributes.
 *			image: function() {
 *				// ...
 *			}
 *		}
 *
 *		// Then, the widget user may choose one of the downcast options when setting up his editor.
 *		editor.on( 'widgetDefinition', function( evt ) {
 *			if ( evt.data.name == 'image' )
 * 				evt.data.downcast = 'figure';
 *		} );
 *
 * @property downcasts
 */

/**
 * If set, it will be added as the {@link CKEDITOR.plugins.widget#event-edit} event listener.
 * This means that it will be executed when a widget is being edited.
 * See the {@link CKEDITOR.plugins.widget#method-edit} method.
 *
 * @property {Function} edit
 */

/**
 * If set, it will be added as the {@link CKEDITOR.plugins.widget#event-data} event listener.
 * This means that it will be executed every time the {@link CKEDITOR.plugins.widget#property-data widget data} changes.
 *
 * @property {Function} data
 */

/**
 * The method to be executed when the widget's command is executed in order to insert a new widget
 * (widget of this type is not focused). If not defined, then the default action will be
 * performed which means that:
 *
 * * An instance of the widget will be created in a detached {@link CKEDITOR.dom.documentFragment document fragment},
 * * The {@link CKEDITOR.plugins.widget#method-edit} method will be called to trigger widget editing,
 * * The widget element will be inserted into DOM.
 *
 * @property {Function} insert
 */

/**
 * The name of a dialog window which will be opened on {@link CKEDITOR.plugins.widget#method-edit}.
 * If not defined, then the {@link CKEDITOR.plugins.widget#method-edit} method will not perform any action and
 * widget's command will insert a new widget without opening a dialog window first.
 *
 * @property {String} dialog
 */

/**
 * The template which will be used to create a new widget element (when the widget's command is executed).
 * This string is populated with {@link #defaults default values} by using the {@link CKEDITOR.template} format.
 * Therefore it has to be a valid {@link CKEDITOR.template} argument.
 *
 * @property {String} template
 */

/**
 * The data object which will be used to populate the data of a newly created widget.
 * See {@link CKEDITOR.plugins.widget#property-data}.
 *
 *		defaults: {
 *			showCaption: true,
 *			align: 'none'
 *		}
 *
 * @property defaults
 */

/**
 * An object containing definitions of widget components (part name => CSS selector).
 *
 *		parts: {
 *			image: 'img',
 *			caption: 'div.caption'
 *		}
 *
 * @property parts
 */

/**
 * An object containing definitions of nested editables (editable name => {@link CKEDITOR.plugins.widget.nestedEditable.definition}).
 * Note that editables *have to* be defined in the same order as they are in DOM / {@link CKEDITOR.plugins.widget.definition#template template}.
 * Otherwise errors will occur when nesting widgets inside each other.
 *
 *		editables: {
 *			header: 'h1',
 *			content: {
 *				selector: 'div.content',
 *				allowedContent: 'p strong em; a[!href]'
 *			}
 *		}
 *
 * @property editables
 */

/**
 * The function used to obtain an accessibility label for the widget. It might be used to make
 * the widget labels as precise as possible, since it has access to the widget instance.
 *
 * If not specified, the default implementation will use the {@link #pathName} or the main
 * {@link CKEDITOR.plugins.widget#element element} tag name.
 *
 * @property {Function} getLabel
 */

/**
 * The widget name displayed in the elements path.
 *
 * @property {String} pathName
 */

/**
 * If set to `true`, the widget's element will be covered with a transparent mask.
 * This will prevent its content from being clickable, which matters in case
 * of special elements like embedded Flash or iframes that generate a separate "context".
 *
 * @property {Boolean} mask
 */

/**
 * If set to `true/false`, it will force the widget to be either an inline or a block widget.
 * If not set, the widget type will be determined from the widget element.
 *
 * Widget type influences whether a block (`div`) or an inline (`span`) element is used
 * for the wrapper.
 *
 * @property {Boolean} inline
 */

/**
 * The label for the widget toolbar button.
 *
 *		editor.widgets.add( 'simplebox', {
 *			button: 'Create a simple box'
 *		} );
 *
 *		editor.widgets.add( 'simplebox', {
 *			button: editor.lang.simplebox.title
 *		} );
 *
 * @property {String} button
 */

/**
 * Whether widget should be draggable. Defaults to `true`.
 * If set to `false` drag handler will not be displayed when hovering widget.
 *
 * @property {Boolean} draggable
 */

/**
 * Names of element(s) (separated by spaces) for which the {@link CKEDITOR.filter} should allow classes
 * defined in the widget styles. For example if your widget is upcasted from a simple `<div>`
 * element, then in order to make it styleable you can set:
 *
 *		editor.widgets.add( 'customWidget', {
 *			upcast: function( element ) {
 *				return element.name == 'div';
 *			},
 *
 *			// ...
 *
 *			styleableElements: 'div'
 *		} );
 *
 * Then, when the following style is defined:
 *
 *		{
 *			name: 'Thick border', type: 'widget', widget: 'customWidget',
 *			attributes: { 'class': 'thickBorder' }
 *		}
 *
 * a rule allowing the `thickBorder` class for `div` elements will be registered in the {@link CKEDITOR.filter}.
 *
 * If you need to have more freedom when transforming widget style to allowed content rules,
 * you can use the {@link #styleToAllowedContentRules} callback.
 *
 * @since 4.4
 * @property {String} styleableElements
 */

/**
 * Function transforming custom widget's {@link CKEDITOR.style} instance into
 * {@link CKEDITOR.filter.allowedContentRules}. It may be used when a static
 * {@link #styleableElements} property is not enough to inform the {@link CKEDITOR.filter}
 * what HTML features should be enabled when allowing the given style.
 *
 * In most cases, when style's classes just have to be added to element name(s) used by
 * the widget element, it is recommended to use simpler {@link #styleableElements} property.
 *
 * In order to get parsed classes from the style definition you can use
 * {@link CKEDITOR.style.customHandlers.widget#getClassesArray}.
 *
 * For example, if you want to use the [object format of allowed content rules](#!/guide/dev_allowed_content_rules-section-object-format),
 * to specify `match` validator, your implementation could look like this:
 *
 *		editor.widgets.add( 'customWidget', {
 *			// ...
 *
 *			styleToAllowedContentRules: funciton( style ) {
 *				// Retrieve classes defined in the style.
 *				var classes = style.getClassesArray();
 *
 *				// Do something crazy - for example return allowed content rules in object format,
 *				// with custom match property and propertiesOnly flag.
 *				return {
 *					h1: {
 *						match: isWidgetElement,
 *						propertiesOnly: true,
 *						classes: classes
 *					}
 *				};
 *			}
 *		} );
 *
 * @since 4.4
 * @property {Function} styleToAllowedContentRules
 * @param {CKEDITOR.style.customHandlers.widget} style The style to be transformed.
 * @returns {CKEDITOR.filter.allowedContentRules}
 */

/**
 * This is an abstract class that describes the definition of a widget's nested editable.
 * It is a type of values in the {@link CKEDITOR.plugins.widget.definition#editables} object.
 *
 * In the simplest case the definition is a string which is a CSS selector used to
 * find an element that will become a nested editable inside the widget. Note that
 * the widget element can be a nested editable, too.
 *
 * In the more advanced case a definition is an object with a required `selector` property.
 *
 *		editables: {
 *			header: 'h1',
 *			content: {
 *				selector: 'div.content',
 *				allowedContent: 'p strong em; a[!href]'
 *			}
 *		}
 *
 * @class CKEDITOR.plugins.widget.nestedEditable.definition
 * @abstract
 */

/**
 * The CSS selector used to find an element which will become a nested editable.
 *
 * @property {String} selector
 */

/**
 * The [Advanced Content Filter](#!/guide/dev_advanced_content_filter) rules
 * which will be used to limit the content allowed in this nested editable.
 * This option is similar to {@link CKEDITOR.config#allowedContent} and one can
 * use it to limit the editor features available in the nested editable.
 *
 * @property {CKEDITOR.filter.allowedContentRules} allowedContent
 */

/**
 * Nested editable name displayed in elements path.
 *
 * @property {String} pathName
 */<|MERGE_RESOLUTION|>--- conflicted
+++ resolved
@@ -1,10 +1,5 @@
-<<<<<<< HEAD
-/**
- * @license Copyright (c) 2003-2016, CKSource - Frederico Knabben. All rights reserved.
-=======
 ﻿/**
  * @license Copyright (c) 2003-2017, CKSource - Frederico Knabben. All rights reserved.
->>>>>>> d70db23f
  * For licensing, see LICENSE.md or http://ckeditor.com/license
  */
 
