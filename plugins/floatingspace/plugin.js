--- conflicted
+++ resolved
@@ -3,7 +3,6 @@
  * For licensing, see LICENSE.md or http://ckeditor.com/license
  */
 
-<<<<<<< HEAD
     (function(){
         var win = CKEDITOR.document.getWindow(),
             pixelate = CKEDITOR.tools.cssLength;
@@ -22,11 +21,11 @@
             var pageOffset = side == 'left' ? 'pageXOffset' : 'pageYOffset',
                 docScrollOffset = side == 'left' ? 'scrollLeft' : 'scrollTop';
 
-            return (pageOffset in win.$) ? win.$[ pageOffset ] : CKEDITOR.document.$.documentElement[ docScrollOffset ];
-        }
+		return ( pageOffset in win.$ ) ? win.$[ pageOffset ] : CKEDITOR.document.$.documentElement[ docScrollOffset ];
+	}
 
         function attach(editor){
-            
+
             var config = editor.config,
                 //config of the plugin
                 floatSpaceConfig = config.floatSpace || {on : {}},
@@ -171,13 +170,14 @@
                     else
                         changeMode('bottom');
 
-                    var mid = viewRect.width / 2,
-                        alignSide =
-                        (editorRect.left > 0 && editorRect.right < viewRect.width && editorRect.width > spaceRect.width) ?
-                        (editor.config.contentsLangDirection == 'rtl' ? 'right' : 'left')
-                        :
-                        (mid - editorRect.left > editorRect.right - mid ? 'left' : 'right'),
-                        offset;
+					var mid = viewRect.width / 2,
+						alignSide =
+							( editorRect.left > 0 && editorRect.right < viewRect.width && editorRect.width > spaceRect.width ) ? (
+									editor.config.contentsLangDirection == 'rtl' ? 'right' : 'left'
+								) : (
+									mid - editorRect.left > editorRect.right - mid ? 'left' : 'right'
+								),
+						offset;
 
                     // (#9769) If viewport width is less than space width,
                     // make sure space never cross the left boundary of the viewport.
@@ -277,12 +277,9 @@
                         }
                     }
 
-                    // Pin mode is fixed, so don't include scroll-x.
-                    // (#9903) For mode is "top" or "bottom", add opposite scroll-x for right-aligned space.
-                    var scroll = mode == 'pin' ?
-                        0
-                        :
-                        alignSide == 'left' ? pageScrollX : -pageScrollX;
+					// Pin mode is fixed, so don't include scroll-x.
+					// (#9903) For mode is "top" or "bottom", add opposite scroll-x for right-aligned space.
+					var scroll = mode == 'pin' ? 0 : alignSide == 'left' ? pageScrollX : -pageScrollX;
 
                     floatSpace.setStyle(alignSide, pixelate((mode == 'pin' ? pinnedOffsetX : dockedOffsetX) + offset + scroll));
                 };
@@ -376,334 +373,6 @@
             }
         }
     })();
-=======
-( function() {
-	var win = CKEDITOR.document.getWindow(),
-		pixelate = CKEDITOR.tools.cssLength;
-
-	CKEDITOR.plugins.add( 'floatingspace', {
-		init: function( editor ) {
-			// Add listener with lower priority than that in themedui creator.
-			// Thereby floatingspace will be created only if themedui wasn't used.
-			editor.on( 'loaded', function() {
-				attach( this );
-			}, null, null, 20 );
-		}
-	} );
-
-	function scrollOffset( side ) {
-		var pageOffset = side == 'left' ? 'pageXOffset' : 'pageYOffset',
-			docScrollOffset = side == 'left' ? 'scrollLeft' : 'scrollTop';
-
-		return ( pageOffset in win.$ ) ? win.$[ pageOffset ] : CKEDITOR.document.$.documentElement[ docScrollOffset ];
-	}
-
-	function attach( editor ) {
-		var config = editor.config,
-
-			// Get the HTML for the predefined spaces.
-			topHtml = editor.fire( 'uiSpace', { space: 'top', html: '' } ).html,
-
-			// Re-positioning of the space.
-			layout = ( function() {
-				// Mode indicates the vertical aligning mode.
-				var mode, editable,
-					spaceRect, editorRect, viewRect, spaceHeight, pageScrollX,
-
-					// Allow minor adjustments of the float space from custom configs.
-					dockedOffsetX = config.floatSpaceDockedOffsetX || 0,
-					dockedOffsetY = config.floatSpaceDockedOffsetY || 0,
-					pinnedOffsetX = config.floatSpacePinnedOffsetX || 0,
-					pinnedOffsetY = config.floatSpacePinnedOffsetY || 0;
-
-				// Update the float space position.
-				function updatePos( pos, prop, val ) {
-					floatSpace.setStyle( prop, pixelate( val ) );
-					floatSpace.setStyle( 'position', pos );
-				}
-
-				// Change the current mode and update float space position accordingly.
-				function changeMode( newMode ) {
-					var editorPos = editable.getDocumentPosition();
-
-					switch ( newMode ) {
-						case 'top':
-							updatePos( 'absolute', 'top', editorPos.y - spaceHeight - dockedOffsetY );
-							break;
-						case 'pin':
-							updatePos( 'fixed', 'top', pinnedOffsetY );
-							break;
-						case 'bottom':
-							updatePos( 'absolute', 'top', editorPos.y + ( editorRect.height || editorRect.bottom - editorRect.top ) + dockedOffsetY );
-							break;
-					}
-
-					mode = newMode;
-				}
-
-				return function( evt ) {
-					// #10112 Do not fail on editable-less editor.
-					if ( !( editable = editor.editable() ) )
-						return;
-
-					// Show up the space on focus gain.
-					evt && evt.name == 'focus' && floatSpace.show();
-
-					// Reset the horizontal position for below measurement.
-					floatSpace.removeStyle( 'left' );
-					floatSpace.removeStyle( 'right' );
-
-					// Compute the screen position from the TextRectangle object would
-					// be very simple, even though the "width"/"height" property is not
-					// available for all, it's safe to figure that out from the rest.
-
-					// http://help.dottoro.com/ljgupwlp.php
-					spaceRect = floatSpace.getClientRect();
-					editorRect = editable.getClientRect();
-					viewRect = win.getViewPaneSize();
-					spaceHeight = spaceRect.height;
-					pageScrollX = scrollOffset( 'left' );
-
-					// We initialize it as pin mode.
-					if ( !mode ) {
-						mode = 'pin';
-						changeMode( 'pin' );
-						// Call for a refresh to the actual layout.
-						layout( evt );
-						return;
-					}
-
-					// +------------------------ Viewport -+ \
-					// |                                   |  |-> floatSpaceDockedOffsetY
-					// | ................................. | /
-					// |                                   |
-					// |   +------ Space -+                |
-					// |   |              |                |
-					// |   +--------------+                |
-					// |   +------------------ Editor -+   |
-					// |   |                           |   |
-					//
-					if ( spaceHeight + dockedOffsetY <= editorRect.top )
-						changeMode( 'top' );
-
-					//     +- - - - - - - - -  Editor -+
-					//     |                           |
-					// +------------------------ Viewport -+ \
-					// |   |                           |   |  |-> floatSpacePinnedOffsetY
-					// | ................................. | /
-					// |   +------ Space -+            |   |
-					// |   |              |            |   |
-					// |   +--------------+            |   |
-					// |   |                           |   |
-					// |   +---------------------------+   |
-					// +-----------------------------------+
-					//
-					else if ( spaceHeight + dockedOffsetY > viewRect.height - editorRect.bottom )
-						changeMode( 'pin' );
-
-					//     +- - - - - - - - -  Editor -+
-					//     |                           |
-					// +------------------------ Viewport -+ \
-					// |   |                           |   |  |-> floatSpacePinnedOffsetY
-					// | ................................. | /
-					// |   |                           |   |
-					// |   |                           |   |
-					// |   +---------------------------+   |
-					// |   +------ Space -+                |
-					// |   |              |                |
-					// |   +--------------+                |
-					//
-					else
-						changeMode( 'bottom' );
-
-					var mid = viewRect.width / 2,
-						alignSide =
-							( editorRect.left > 0 && editorRect.right < viewRect.width && editorRect.width > spaceRect.width ) ? (
-									editor.config.contentsLangDirection == 'rtl' ? 'right' : 'left'
-								) : (
-									mid - editorRect.left > editorRect.right - mid ? 'left' : 'right'
-								),
-						offset;
-
-					// (#9769) If viewport width is less than space width,
-					// make sure space never cross the left boundary of the viewport.
-					// In other words: top-left corner of the space is always visible.
-					if ( spaceRect.width > viewRect.width ) {
-						alignSide = 'left';
-						offset = 0;
-					}
-					else {
-						if ( alignSide == 'left' ) {
-							// If the space rect fits into viewport, align it
-							// to the left edge of editor:
-							//
-							// +------------------------ Viewport -+
-							// |                                   |
-							// |   +------------- Space -+         |
-							// |   |                     |         |
-							// |   +---------------------+         |
-							// |   +------------------ Editor -+   |
-							// |   |                           |   |
-							//
-							if ( editorRect.left > 0 )
-								offset = editorRect.left;
-
-							// If the left part of the editor is cut off by the left
-							// edge of the viewport, stick the space to the viewport:
-							//
-							//       +------------------------ Viewport -+
-							//       |                                   |
-							//       +---------------- Space -+          |
-							//       |                        |          |
-							//       +------------------------+          |
-							//  +----|------------- Editor -+            |
-							//  |    |                      |            |
-							//
-							else
-								offset = 0;
-						}
-						else {
-							// If the space rect fits into viewport, align it
-							// to the right edge of editor:
-							//
-							// +------------------------ Viewport -+
-							// |                                   |
-							// |         +------------- Space -+   |
-							// |         |                     |   |
-							// |         +---------------------+   |
-							// |   +------------------ Editor -+   |
-							// |   |                           |   |
-							//
-							if ( editorRect.right < viewRect.width )
-								offset = viewRect.width - editorRect.right;
-
-							// If the right part of the editor is cut off by the right
-							// edge of the viewport, stick the space to the viewport:
-							//
-							// +------------------------ Viewport -+
-							// |                                   |
-							// |             +------------- Space -+
-							// |             |                     |
-							// |             +---------------------+
-							// |                 +-----------------|- Editor -+
-							// |                 |                 |          |
-							//
-							else
-								offset = 0;
-						}
-
-						// (#9769) Finally, stick the space to the opposite side of
-						// the viewport when it's cut off horizontally on the left/right
-						// side like below.
-						//
-						// This trick reveals cut off space in some edge cases and
-						// hence it improves accessibility.
-						//
-						// +------------------------ Viewport -+
-						// |                                   |
-						// |              +--------------------|-- Space -+
-						// |              |                    |          |
-						// |              +--------------------|----------+
-						// |              +------- Editor -+   |
-						// |              |                |   |
-						//
-						//				becomes:
-						//
-						// +------------------------ Viewport -+
-						// |                                   |
-						// |   +----------------------- Space -+
-						// |   |                               |
-						// |   +-------------------------------+
-						// |              +------- Editor -+   |
-						// |              |                |   |
-						//
-						if ( offset + spaceRect.width > viewRect.width ) {
-							alignSide = alignSide == 'left' ? 'right' : 'left';
-							offset = 0;
-						}
-					}
-
-					// Pin mode is fixed, so don't include scroll-x.
-					// (#9903) For mode is "top" or "bottom", add opposite scroll-x for right-aligned space.
-					var scroll = mode == 'pin' ? 0 : alignSide == 'left' ? pageScrollX : -pageScrollX;
-
-					floatSpace.setStyle( alignSide, pixelate( ( mode == 'pin' ? pinnedOffsetX : dockedOffsetX ) + offset + scroll ) );
-				};
-			} )();
-
-		if ( topHtml ) {
-			var floatSpaceTpl = new CKEDITOR.template(
-				'<div' +
-					' id="cke_{name}"' +
-					' class="cke {id} cke_reset_all cke_chrome cke_editor_{name} cke_float cke_{langDir} ' + CKEDITOR.env.cssClass + '"' +
-					' dir="{langDir}"' +
-					' title="' + ( CKEDITOR.env.gecko ? ' ' : '' ) + '"' +
-					' lang="{langCode}"' +
-					' role="application"' +
-					' style="{style}"' +
-					( editor.title ? ' aria-labelledby="cke_{name}_arialbl"' : ' ' ) +
-					'>' +
-					( editor.title ? '<span id="cke_{name}_arialbl" class="cke_voice_label">{voiceLabel}</span>' : ' ' ) +
-					'<div class="cke_inner">' +
-						'<div id="{topId}" class="cke_top" role="presentation">{content}</div>' +
-					'</div>' +
-				'</div>' ),
-				floatSpace = CKEDITOR.document.getBody().append( CKEDITOR.dom.element.createFromHtml( floatSpaceTpl.output( {
-					content: topHtml,
-					id: editor.id,
-					langDir: editor.lang.dir,
-					langCode: editor.langCode,
-					name: editor.name,
-					style: 'display:none;z-index:' + ( config.baseFloatZIndex - 1 ),
-					topId: editor.ui.spaceId( 'top' ),
-					voiceLabel: editor.title
-				} ) ) ),
-
-				// Use event buffers to reduce CPU load when tons of events are fired.
-				changeBuffer = CKEDITOR.tools.eventsBuffer( 500, layout ),
-				uiBuffer = CKEDITOR.tools.eventsBuffer( 100, layout );
-
-			// There's no need for the floatSpace to be selectable.
-			floatSpace.unselectable();
-
-			// Prevent clicking on non-buttons area of the space from blurring editor.
-			floatSpace.on( 'mousedown', function( evt ) {
-				evt = evt.data;
-				if ( !evt.getTarget().hasAscendant( 'a', 1 ) )
-					evt.preventDefault();
-			} );
-
-			editor.on( 'focus', function( evt ) {
-				layout( evt );
-				editor.on( 'change', changeBuffer.input );
-				win.on( 'scroll', uiBuffer.input );
-				win.on( 'resize', uiBuffer.input );
-			} );
-
-			editor.on( 'blur', function() {
-				floatSpace.hide();
-				editor.removeListener( 'change', changeBuffer.input );
-				win.removeListener( 'scroll', uiBuffer.input );
-				win.removeListener( 'resize', uiBuffer.input );
-			} );
-
-			editor.on( 'destroy', function() {
-				win.removeListener( 'scroll', uiBuffer.input );
-				win.removeListener( 'resize', uiBuffer.input );
-				floatSpace.clearCustomData();
-				floatSpace.remove();
-			} );
-
-			// Handle initial focus.
-			if ( editor.focusManager.hasFocus )
-				floatSpace.show();
-
-			// Register this UI space to the focus manager.
-			editor.focusManager.add( floatSpace, 1 );
-		}
-	}
-} )();
->>>>>>> ccd0038c
 
 /**
  * Along with {@link #floatSpaceDockedOffsetY} it defines the
