﻿/*
Copyright (c) 2003-2017, CKSource - Frederico Knabben. All rights reserved.
For licensing, see LICENSE.md or http://ckeditor.com/license
*/
CKEDITOR.plugins.setLang( 'link', 'ms', {
	acccessKey: 'Kunci Akses',
	advanced: 'Advanced',
	advisoryContentType: 'Jenis Kandungan Makluman',
	advisoryTitle: 'Tajuk Makluman',
	anchor: {
		toolbar: 'Masukkan/Sunting Pautan',
		menu: 'Ciri-ciri Pautan',
		title: 'Ciri-ciri Pautan',
		name: 'Nama Pautan',
		errorName: 'Sila taip nama pautan',
		remove: 'Remove Anchor'
	},
	anchorId: 'dengan menggunakan ID elemen',
	anchorName: 'dengan menggunakan nama pautan',
	charset: 'Linked Resource Charset',
	cssClasses: 'Kelas-kelas Stylesheet',
	download: 'Force Download', // MISSING
<<<<<<< HEAD
=======
	displayText: 'Display Text', // MISSING
>>>>>>> d70db23f
	emailAddress: 'Alamat E-Mail',
	emailBody: 'Isi Kandungan Mesej',
	emailSubject: 'Subjek Mesej',
	id: 'Id',
	info: 'Butiran Sambungan',
	langCode: 'Arah Tulisan',
	langDir: 'Arah Tulisan',
	langDirLTR: 'Kiri ke Kanan (LTR)',
	langDirRTL: 'Kanan ke Kiri (RTL)',
	menu: 'Sunting Sambungan',
	name: 'Nama',
	noAnchors: '(Tiada pautan terdapat dalam dokumen ini)',
	noEmail: 'Sila taip alamat e-mail',
	noUrl: 'Sila taip sambungan URL',
	other: '<lain>',
	popupDependent: 'Bergantungan (Netscape)',
	popupFeatures: 'Ciri Tetingkap Popup',
	popupFullScreen: 'Skrin Penuh (IE)',
	popupLeft: 'Posisi Kiri',
	popupLocationBar: 'Bar Lokasi',
	popupMenuBar: 'Bar Menu',
	popupResizable: 'Resizable', // MISSING
	popupScrollBars: 'Bar-bar skrol',
	popupStatusBar: 'Bar Status',
	popupToolbar: 'Toolbar',
	popupTop: 'Posisi Atas',
	rel: 'Relationship', // MISSING
	selectAnchor: 'Sila pilih pautan',
	styles: 'Stail',
	tabIndex: 'Indeks Tab ',
	target: 'Sasaran',
	targetFrame: '<bingkai>',
	targetFrameName: 'Nama Bingkai Sasaran',
	targetPopup: '<tetingkap popup>',
	targetPopupName: 'Nama Tetingkap Popup',
	title: 'Sambungan',
	toAnchor: 'Pautan dalam muka surat ini',
	toEmail: 'E-Mail',
	toUrl: 'URL',
	toolbar: 'Masukkan/Sunting Sambungan',
	type: 'Jenis Sambungan',
	unlink: 'Buang Sambungan',
	upload: 'Muat Naik'
} );<|MERGE_RESOLUTION|>--- conflicted
+++ resolved
@@ -20,10 +20,7 @@
 	charset: 'Linked Resource Charset',
 	cssClasses: 'Kelas-kelas Stylesheet',
 	download: 'Force Download', // MISSING
-<<<<<<< HEAD
-=======
 	displayText: 'Display Text', // MISSING
->>>>>>> d70db23f
 	emailAddress: 'Alamat E-Mail',
 	emailBody: 'Isi Kandungan Mesej',
 	emailSubject: 'Subjek Mesej',
