/*
Copyright (c) 2003-2016, CKSource - Frederico Knabben. All rights reserved.
For licensing, see LICENSE.md or http://ckeditor.com/license
*/
CKEDITOR.plugins.setLang( 'link', 'pl', {
	acccessKey: 'Klawisz dostępu',
	advanced: 'Zaawansowane',
	advisoryContentType: 'Typ MIME obiektu docelowego',
	advisoryTitle: 'Opis obiektu docelowego',
	anchor: {
		toolbar: 'Wstaw/edytuj kotwicę',
		menu: 'Właściwości kotwicy',
		title: 'Właściwości kotwicy',
		name: 'Nazwa kotwicy',
		errorName: 'Wpisz nazwę kotwicy',
		remove: 'Usuń kotwicę'
	},
	anchorId: 'Wg identyfikatora',
	anchorName: 'Wg nazwy',
	charset: 'Kodowanie znaków obiektu docelowego',
	cssClasses: 'Nazwa klasy CSS',
<<<<<<< HEAD
	download: 'Force Download', // MISSING
=======
	displayText: 'Wyświetlany tekst',
>>>>>>> 3355d766
	emailAddress: 'Adres e-mail',
	emailBody: 'Treść',
	emailSubject: 'Temat',
	id: 'Id',
	info: 'Informacje ',
	langCode: 'Kod języka',
	langDir: 'Kierunek tekstu',
	langDirLTR: 'Od lewej do prawej (LTR)',
	langDirRTL: 'Od prawej do lewej (RTL)',
	menu: 'Edytuj odnośnik',
	name: 'Nazwa',
	noAnchors: '(W dokumencie nie zdefiniowano żadnych kotwic)',
	noEmail: 'Podaj adres e-mail',
	noUrl: 'Podaj adres URL',
	other: '<inny>',
	popupDependent: 'Okno zależne (Netscape)',
	popupFeatures: 'Właściwości wyskakującego okna',
	popupFullScreen: 'Pełny ekran (IE)',
	popupLeft: 'Pozycja w poziomie',
	popupLocationBar: 'Pasek adresu',
	popupMenuBar: 'Pasek menu',
	popupResizable: 'Skalowalny',
	popupScrollBars: 'Paski przewijania',
	popupStatusBar: 'Pasek statusu',
	popupToolbar: 'Pasek narzędzi',
	popupTop: 'Pozycja w pionie',
	rel: 'Relacja',
	selectAnchor: 'Wybierz kotwicę',
	styles: 'Styl',
	tabIndex: 'Indeks kolejności',
	target: 'Obiekt docelowy',
	targetFrame: '<ramka>',
	targetFrameName: 'Nazwa ramki docelowej',
	targetPopup: '<wyskakujące okno>',
	targetPopupName: 'Nazwa wyskakującego okna',
	title: 'Odnośnik',
	toAnchor: 'Odnośnik wewnątrz strony (kotwica)',
	toEmail: 'Adres e-mail',
	toUrl: 'Adres URL',
	toolbar: 'Wstaw/edytuj odnośnik',
	type: 'Typ odnośnika',
	unlink: 'Usuń odnośnik',
	upload: 'Wyślij'
} );<|MERGE_RESOLUTION|>--- conflicted
+++ resolved
@@ -1,4 +1,4 @@
-/*
+﻿/*
 Copyright (c) 2003-2016, CKSource - Frederico Knabben. All rights reserved.
 For licensing, see LICENSE.md or http://ckeditor.com/license
 */
@@ -19,11 +19,8 @@
 	anchorName: 'Wg nazwy',
 	charset: 'Kodowanie znaków obiektu docelowego',
 	cssClasses: 'Nazwa klasy CSS',
-<<<<<<< HEAD
 	download: 'Force Download', // MISSING
-=======
 	displayText: 'Wyświetlany tekst',
->>>>>>> 3355d766
 	emailAddress: 'Adres e-mail',
 	emailBody: 'Treść',
 	emailSubject: 'Temat',
