--- conflicted
+++ resolved
@@ -19,12 +19,8 @@
 	anchorName: 'Efter ankarnamn',
 	charset: 'Teckenuppställning',
 	cssClasses: 'Stilmall',
-<<<<<<< HEAD
-	download: 'Force Download', // MISSING
-=======
 	download: 'Tvinga nerladdning',
 	displayText: 'Visningstext',
->>>>>>> d70db23f
 	emailAddress: 'E-postadress',
 	emailBody: 'Innehåll',
 	emailSubject: 'Ämne',
