﻿/*
Copyright (c) 2003-2017, CKSource - Frederico Knabben. All rights reserved.
For licensing, see LICENSE.md or http://ckeditor.com/license
*/
CKEDITOR.plugins.setLang( 'link', 'id', {
	acccessKey: 'Access Key', // MISSING
	advanced: 'Advanced', // MISSING
	advisoryContentType: 'Advisory Content Type', // MISSING
	advisoryTitle: 'Penasehat Judul',
	anchor: {
		toolbar: 'Anchor', // MISSING
		menu: 'Edit Anchor', // MISSING
		title: 'Anchor Properties', // MISSING
		name: 'Anchor Name', // MISSING
		errorName: 'Please type the anchor name', // MISSING
		remove: 'Remove Anchor' // MISSING
	},
	anchorId: 'By Element Id', // MISSING
	anchorName: 'By Anchor Name', // MISSING
	charset: 'Linked Resource Charset', // MISSING
	cssClasses: 'Kelas Stylesheet',
	download: 'Force Download', // MISSING
<<<<<<< HEAD
=======
	displayText: 'Display Text', // MISSING
>>>>>>> d70db23f
	emailAddress: 'Alamat E-mail',
	emailBody: 'Message Body', // MISSING
	emailSubject: 'Judul Pesan',
	id: 'Id',
	info: 'Link Info', // MISSING
	langCode: 'Kode Bahasa',
	langDir: 'Arah Bahasa',
	langDirLTR: 'Kiri ke Kanan (LTR)',
	langDirRTL: 'Kanan ke Kiri (RTL)',
	menu: 'Sunting Tautan',
	name: 'Nama',
	noAnchors: '(No anchors available in the document)', // MISSING
	noEmail: 'Silahkan ketikkan alamat e-mail',
	noUrl: 'Silahkan ketik URL tautan',
	other: '<lainnya>',
	popupDependent: 'Dependent (Netscape)', // MISSING
	popupFeatures: 'Popup Window Features', // MISSING
	popupFullScreen: 'Full Screen (IE)', // MISSING
	popupLeft: 'Left Position', // MISSING
	popupLocationBar: 'Location Bar', // MISSING
	popupMenuBar: 'Menu Bar', // MISSING
	popupResizable: 'Resizable', // MISSING
	popupScrollBars: 'Scroll Bars', // MISSING
	popupStatusBar: 'Status Bar', // MISSING
	popupToolbar: 'Toolbar', // MISSING
	popupTop: 'Top Position', // MISSING
	rel: 'Hubungan',
	selectAnchor: 'Select an Anchor', // MISSING
	styles: 'Gaya',
	tabIndex: 'Tab Index', // MISSING
	target: 'Sasaran',
	targetFrame: '<frame>', // MISSING
	targetFrameName: 'Target Frame Name', // MISSING
	targetPopup: '<popup window>', // MISSING
	targetPopupName: 'Popup Window Name', // MISSING
	title: 'Tautan',
	toAnchor: 'Link to anchor in the text', // MISSING
	toEmail: 'E-mail', // MISSING
	toUrl: 'URL',
	toolbar: 'Tautan',
	type: 'Link Type', // MISSING
	unlink: 'Unlink', // MISSING
	upload: 'Unggah'
} );<|MERGE_RESOLUTION|>--- conflicted
+++ resolved
@@ -20,10 +20,7 @@
 	charset: 'Linked Resource Charset', // MISSING
 	cssClasses: 'Kelas Stylesheet',
 	download: 'Force Download', // MISSING
-<<<<<<< HEAD
-=======
 	displayText: 'Display Text', // MISSING
->>>>>>> d70db23f
 	emailAddress: 'Alamat E-mail',
 	emailBody: 'Message Body', // MISSING
 	emailSubject: 'Judul Pesan',
