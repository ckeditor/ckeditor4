--- conflicted
+++ resolved
@@ -20,10 +20,7 @@
 	charset: 'ھەرپ كودلىنىشى',
 	cssClasses: 'ئۇسلۇب خىلى ئاتى',
 	download: 'Force Download', // MISSING
-<<<<<<< HEAD
-=======
 	displayText: 'Display Text', // MISSING
->>>>>>> d70db23f
 	emailAddress: 'ئادرېس',
 	emailBody: 'مەزمۇن',
 	emailSubject: 'ماۋزۇ',
