--- conflicted
+++ resolved
@@ -20,10 +20,7 @@
 	charset: 'লিংক রিসোর্স ক্যারেক্টর সেট',
 	cssClasses: 'স্টাইল-শীট ক্লাস',
 	download: 'Force Download', // MISSING
-<<<<<<< HEAD
-=======
 	displayText: 'Display Text', // MISSING
->>>>>>> d70db23f
 	emailAddress: 'ইমেইল ঠিকানা',
 	emailBody: 'মেসেজের দেহ',
 	emailSubject: 'মেসেজের বিষয়',
