--- conflicted
+++ resolved
@@ -20,10 +20,7 @@
 	charset: 'Linked Resource Charset', // MISSING
 	cssClasses: 'විලාසපත්‍ර පන්තිය',
 	download: 'Force Download', // MISSING
-<<<<<<< HEAD
-=======
 	displayText: 'Display Text', // MISSING
->>>>>>> d70db23f
 	emailAddress: 'E-Mail Address', // MISSING
 	emailBody: 'Message Body', // MISSING
 	emailSubject: 'Message Subject', // MISSING
