--- conflicted
+++ resolved
@@ -20,10 +20,7 @@
 	charset: '連結資源的字元集',
 	cssClasses: '樣式表類別',
 	download: 'Force Download', // MISSING
-<<<<<<< HEAD
-=======
 	displayText: '顯示文字',
->>>>>>> d70db23f
 	emailAddress: '電子郵件地址',
 	emailBody: '郵件本文',
 	emailSubject: '郵件主旨',
