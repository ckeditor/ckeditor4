--- conflicted
+++ resolved
@@ -18,18 +18,10 @@
 	anchorId: 'Por ID do elemento',
 	anchorName: 'Por Nome de Referência',
 	charset: 'Fonte de caracteres vinculado',
-<<<<<<< HEAD
-	cssClasses: 'Classes de Estilo de Folhas Classes',
-	download: 'Force Download', // MISSING
-	emailAddress: 'Endereço de E-Mail',
-	emailBody: 'Corpo da Mensagem',
-	emailSubject: 'Título de Mensagem',
-=======
 	cssClasses: 'Classes de Estilo',
 	emailAddress: 'Endereço de email',
 	emailBody: 'Corpo da mensagem',
 	emailSubject: 'Título de mensagem',
->>>>>>> 02edabe9
 	id: 'ID',
 	info: 'Informação da hiperligação',
 	langCode: 'Código de idioma',
