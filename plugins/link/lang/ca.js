﻿/*
Copyright (c) 2003-2017, CKSource - Frederico Knabben. All rights reserved.
For licensing, see LICENSE.md or http://ckeditor.com/license
*/
CKEDITOR.plugins.setLang( 'link', 'ca', {
	acccessKey: 'Clau d\'accés',
	advanced: 'Avançat',
	advisoryContentType: 'Tipus de contingut consultiu',
	advisoryTitle: 'Títol consultiu',
	anchor: {
		toolbar: 'Insereix/Edita àncora',
		menu: 'Propietats de l\'àncora',
		title: 'Propietats de l\'àncora',
		name: 'Nom de l\'àncora',
		errorName: 'Si us plau, escriviu el nom de l\'ancora',
		remove: 'Remove Anchor'
	},
	anchorId: 'Per Id d\'element',
	anchorName: 'Per nom d\'àncora',
	charset: 'Conjunt de caràcters font enllaçat',
	cssClasses: 'Classes del full d\'estil',
	download: 'Force Download', // MISSING
<<<<<<< HEAD
=======
	displayText: 'Text a mostrar',
>>>>>>> d70db23f
	emailAddress: 'Adreça de correu electrònic',
	emailBody: 'Cos del missatge',
	emailSubject: 'Assumpte del missatge',
	id: 'Id',
	info: 'Informació de l\'enllaç',
	langCode: 'Direcció de l\'idioma',
	langDir: 'Direcció de l\'idioma',
	langDirLTR: 'D\'esquerra a dreta (LTR)',
	langDirRTL: 'De dreta a esquerra (RTL)',
	menu: 'Edita l\'enllaç',
	name: 'Nom',
	noAnchors: '(No hi ha àncores disponibles en aquest document)',
	noEmail: 'Si us plau, escrigui l\'adreça correu electrònic',
	noUrl: 'Si us plau, escrigui l\'enllaç URL',
	other: '<altre>',
	popupDependent: 'Depenent (Netscape)',
	popupFeatures: 'Característiques finestra popup',
	popupFullScreen: 'Pantalla completa (IE)',
	popupLeft: 'Posició esquerra',
	popupLocationBar: 'Barra d\'adreça',
	popupMenuBar: 'Barra de menú',
	popupResizable: 'Redimensionable',
	popupScrollBars: 'Barres d\'scroll',
	popupStatusBar: 'Barra d\'estat',
	popupToolbar: 'Barra d\'eines',
	popupTop: 'Posició dalt',
	rel: 'Relació',
	selectAnchor: 'Selecciona una àncora',
	styles: 'Estil',
	tabIndex: 'Index de Tab',
	target: 'Destí',
	targetFrame: '<marc>',
	targetFrameName: 'Nom del marc de destí',
	targetPopup: '<finestra emergent>',
	targetPopupName: 'Nom finestra popup',
	title: 'Enllaç',
	toAnchor: 'Àncora en aquesta pàgina',
	toEmail: 'Correu electrònic',
	toUrl: 'URL',
	toolbar: 'Insereix/Edita enllaç',
	type: 'Tipus d\'enllaç',
	unlink: 'Elimina l\'enllaç',
	upload: 'Puja'
} );<|MERGE_RESOLUTION|>--- conflicted
+++ resolved
@@ -20,10 +20,7 @@
 	charset: 'Conjunt de caràcters font enllaçat',
 	cssClasses: 'Classes del full d\'estil',
 	download: 'Force Download', // MISSING
-<<<<<<< HEAD
-=======
 	displayText: 'Text a mostrar',
->>>>>>> d70db23f
 	emailAddress: 'Adreça de correu electrònic',
 	emailBody: 'Cos del missatge',
 	emailSubject: 'Assumpte del missatge',
