--- conflicted
+++ resolved
@@ -87,13 +87,9 @@
 {
 	java -jar ckbuilder/$CKBUILDER_VERSION/ckbuilder.jar --build ../../ release $JAVA_ARGS --version="$VERSION" --revision="$REVISION" --overwrite
 } || {
-<<<<<<< HEAD
 	if ! [[ $jdk_version =~ $regex ]] || [ $jdk_version -gt 15 ]; then
 		echo "${RED}Verify errors before java stack trace${RESET_STYLE}"
 	fi
-=======
-	echo "${RED}Verify errors above java stack trace${RESET_STYLE}"
->>>>>>> e2999586
 }
 
 # Copy and build tests.
