﻿#!/bin/bash
# Copyright (c) 2003-2020, CKSource - Frederico Knabben. All rights reserved.
# For licensing, see LICENSE.md or https://ckeditor.com/legal/ckeditor-oss-license

# Build CKEditor using the default settings (and build.js).

set -e

echo "CKBuilder - Builds a release version of ckeditor4."
echo ""

CKBUILDER_VERSION="2.3.2"
CKBUILDER_URL="https://download.cksource.com/CKBuilder/$CKBUILDER_VERSION/ckbuilder.jar"

PROGNAME=$(basename $0)
MSG_UPDATE_FAILED="Warning: The attempt to update ckbuilder.jar failed. The existing file will be used."
MSG_DOWNLOAD_FAILED="It was not possible to download ckbuilder.jar."
ARGS=" $@ "

function error_exit
{
	echo "${PROGNAME}: ${1:-"Unknown Error"}" 1>&2
	exit 1
}

function command_exists
{
	command -v "$1" > /dev/null 2>&1;
}

# Move to the script directory.
cd $(dirname $0)

# Download/update ckbuilder.jar.
mkdir -p ckbuilder/$CKBUILDER_VERSION
cd ckbuilder/$CKBUILDER_VERSION
if [ -f ckbuilder.jar ]; then
	echo "Checking/Updating CKBuilder..."
	if command_exists curl ; then
	curl -O -R -z ckbuilder.jar $CKBUILDER_URL || echo "$MSG_UPDATE_FAILED"
	else
	wget -N $CKBUILDER_URL || echo "$MSG_UPDATE_FAILED"
	fi
else
	echo "Downloading CKBuilder..."
	if command_exists curl ; then
	curl -O -R $CKBUILDER_URL || error_exit "$MSG_DOWNLOAD_FAILED"
	else
	wget -N $CKBUILDER_URL || error_exit "$MSG_DOWNLOAD_FAILED"
	fi
fi
cd ../..

# Run the builder.
echo ""
echo "Starting CKBuilder..."

JAVA_ARGS=${ARGS// -t / } # Remove -t from args.

<<<<<<< HEAD
VERSION="4.4.8 TAO-1"
=======
VERSION=$(grep '"version":' ./../../package.json | sed $'s/[\t\",: ]//g; s/version//g' | tr -d '[[:space:]]')
>>>>>>> a54bad1e
REVISION=$(git rev-parse --verify --short HEAD)

# If the current revision is not tagged with any CKE version, it means it's a "dirty" build. We
# mark such builds with a " DEV" suffix. true is needed because of "set -e".
TAG=$(git tag --points-at HEAD) || true

# This fancy construction check str length of $TAG variable.
if [ ${#TAG} -le 0 ];
then
	VERSION="$VERSION DEV"
fi

java -jar ckbuilder/$CKBUILDER_VERSION/ckbuilder.jar --build ../../ release $JAVA_ARGS --version="$VERSION" --revision="$REVISION" --overwrite

# Copy and build tests.
if [[ "$ARGS" == *\ \-t\ * ]]; then
	echo ""
	echo "Copying tests..."

	cp -r ../../tests release/ckeditor/tests
	cp -r ../../package.json release/ckeditor/package.json
	cp -r ../../bender.js release/ckeditor/bender.js

	echo ""
	echo "Installing tests..."

	(cd release/ckeditor &&	npm install && bender init)
fi

echo ""
echo "Release created in the \"release\" directory."<|MERGE_RESOLUTION|>--- conflicted
+++ resolved
@@ -57,11 +57,7 @@
 
 JAVA_ARGS=${ARGS// -t / } # Remove -t from args.
 
-<<<<<<< HEAD
 VERSION="4.4.8 TAO-1"
-=======
-VERSION=$(grep '"version":' ./../../package.json | sed $'s/[\t\",: ]//g; s/version//g' | tr -d '[[:space:]]')
->>>>>>> a54bad1e
 REVISION=$(git rev-parse --verify --short HEAD)
 
 # If the current revision is not tagged with any CKE version, it means it's a "dirty" build. We
